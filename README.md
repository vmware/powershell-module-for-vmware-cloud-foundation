# PowerVCF
PowerVCF is an open source PowerShell Module for interacting with the VMware Cloud Foundation (SDDC Manager & Cloud Builder) public API.

<a href="https://docs.vmware.com/en/VMware-Cloud-Foundation" target="_blank">VMware Cloud Foundation Product Documentation</a>

<a href="https://code.vmware.com/apis/723/vmware-cloud-foundation" target="_blank">VMware Cloud Foundation API Documentation</a>

# Disclaimer
This is not an officially supported VMware PowerShell Module.

The purpose of this module is to make VMware Cloud Foundation API more accessible to fans of PowerCLI and drive adoption of the VMware Cloud Foundation API & VMware Cloud Foundation in general. It is provided without warranty and should not be used in a production environment without thoroughly testing first. 

This version is supported with VMware Cloud Foundation 4.0 and above due to changes in the API auth process.

## Contributors
If you would like to contribute please get in touch! Current contributors listed below.

Brian O'Connell - VMware CPBU Staff Architect \[[Twitter](https://twitter.com/LifeOfBrianOC)\] \[[Blog](https://LifeOfBrianOC.com)\]

Gary Blake - VMware CPBU Staff II Architect \[[Twitter](https://twitter.com/GaryJBlake)\] \[[Blog](https://my-cloudy-world.com/)\]

Ken Gould - VMware CPBU Staff II Architect \[[Twitter](https://twitter.com/feardamhan)\] \[[Blog](https://feardamhan.com/)\]

Giuliano Bertello - Dell EMC Sr. Principal Engineer Solutions Architecture \[[Twitter](https://twitter.com/GiulianoBerteo)\] \[[Blog](https://blog.bertello.org)\]

## What's New

<<<<<<< HEAD
- **NEW** `Add-VCFApplicationVirtualNetwork` cmdlet to add AVNs to the management domain
=======
- **NEW** `Add-VCFApplicationVirtualNetwork` cmdlet to add Application Virtual Networks (NSX segments)
- **UPDATED** `ResponseException` updated the internal error handling function for Core 7.x
>>>>>>> d127f1fc

## Documentation
<a href="https://powervcf.readthedocs.io/en/latest/" target="_blank">PowerVCF Documentation</a>

## Supported Platforms
This version has been tested using vSAN Ready Nodes. VMware Cloud Foundation on VxRail has not been fully tested, The following cmdlets will not work with VxRail as the workflow is different due to the use of VxRail Manager. _Other cmdlets may work subject to testing._

`New-VCFCommissionedHost`

`Remove-VCFCommissionedHost`

All Network pool actions

New/Set/Remove Workload domains


## Installing the module
Tested in Windows PowerShell 5.x & PowerShell Core 6.x / 7.x

To install the module from the PowerShell Gallery Open PowerShell as Administrator and run the following

```PowerShell
Install-Module -Name PowerVCF
```

Alternatively to manually install the module download the full module zip from the GitHub repo, extract and run the following in PowerShell

```PowerShell
Import-Module .\PowerVCF
```

## Getting Started
All API operations must currently be authenticated using the SDDC Manager admin account.
To create a base64 credential to authenticate each cmdlet you must first run:

```powershell
Connect-VCFManager -fqdn sfo-vcf01.sfo.rainpole.io -username admin -password VMware1!
```

*Note: `-username` & `-password` are optional. If not passed a credential window will be presented.*

Authentication is only valid for the duration of the PowerShell session.

## Examples
### Get a list of VCF Hosts

`Get-VCFHost`
### Sample Output

```
id                  : 598519e7-cbba-4a10-801d-d76111f3ce0e
esxiVersion         : 7.0.2-17867351
fqdn                : sfo01-m01-esx01.sfo.rainpole.io
hardwareVendor      : Dell Inc.
hardwareModel       : PowerEdge R630
ipAddresses         : {@{ipAddress=172.28.211.101; type=MANAGEMENT}, @{ipAddress=172.28.213.101; type=VSAN},            
                      @{ipAddress=172.28.212.101; type=VMOTION}}
cpu                 : @{frequencyMHz=55999.953125; usedFrequencyMHz=11209.0; cores=28; cpuCores=System.Object[]}
memory              : @{totalCapacityMB=262050.28125; usedCapacityMB=59413.0}
storage             : @{totalCapacityMB=7325664.0; usedCapacityMB=297924.625; disks=System.Object[]}
physicalNics        : {@{deviceName=vmnic0; macAddress=24:6e:96:56:10:50}, @{deviceName=vmnic1; macAddress=24:6e:96:56:10:52}, 
                      @{deviceName=vmnic2; macAddress=24:6e:96:56:10:54}, @{deviceName=vmnic3; macAddress=24:6e:96:56:10:55}}
domain              : @{id=51cc2d90-13b9-4b62-b443-c1d7c3be0c23}
networkpool         : @{id=0e06eff5-9fe7-4299-940b-5c8beb3f3ac0; name=sfo-m01-np01}
cluster             : @{id=cc747835-79bc-4900-8703-f5ef1fa87990}
status              : ASSIGNED
bundleRepoDatastore : lcm-bundle-repo
hybrid              : False
```


Responses can be filtered like this:

```powershell
Get-VCFHost -id 598519e7-cbba-4a10-801d-d76111f3ce0e | Select esxiVersion
```

```
esxiVersion
-----------
7.0.2-17867351
```

Or like this:

```powershell
$hostDetail = Get-VCFHost -id 598519e7-cbba-4a10-801d-d76111f3ce0e
$hostDetail.esxiVersion
```

```
7.0.2-17867351
```


## Get Help
For a full list of supported cmdlets run the following

```powershell
Get-Command -Module PowerVCF
```

All cmdlets support the following

```powershell
Get-Help cmdlet-name

Get-Help cmdlet-name -examples

Get-Help cmdlet-name -detailed

Get-Help cmdlet-name -full
```<|MERGE_RESOLUTION|>--- conflicted
+++ resolved
@@ -25,12 +25,8 @@
 
 ## What's New
 
-<<<<<<< HEAD
-- **NEW** `Add-VCFApplicationVirtualNetwork` cmdlet to add AVNs to the management domain
-=======
 - **NEW** `Add-VCFApplicationVirtualNetwork` cmdlet to add Application Virtual Networks (NSX segments)
 - **UPDATED** `ResponseException` updated the internal error handling function for Core 7.x
->>>>>>> d127f1fc
 
 ## Documentation
 <a href="https://powervcf.readthedocs.io/en/latest/" target="_blank">PowerVCF Documentation</a>
