--- conflicted
+++ resolved
@@ -1788,12 +1788,6 @@
         checkVCFToken # Calls checkVCFToken function to validate the access token and refresh, if necessary
         $msgEndOfSupport = 'Multi-instance management is not supported in 4.4.0 and later.'
         $vcfVersion = ((Get-VCFManager).version -Split ('\.\d{1}\-\d{8}')) -split '\s+' -match '\S'
-<<<<<<< HEAD
-        if ($vcfVersion -lt "4.4.0") {
-            $jsonBody = validateJsonInput -json $json
-            createHeader # Calls createHeader function to set Accept & Authorization
-            checkVCFToken # Calls the CheckVCFToken function to validate the access token and refresh if necessary
-=======
         if ($vcfVersion -ge '4.4.0') {
             Write-Warning "This API is not supported on this version of VMware Cloud Foundation: $vcfVersion. $msgEndOfSupport"
         } elseif ($vcfVersion -ge '4.3.0' -and $vcfVersion -lt '4.4.0') {
@@ -1803,7 +1797,6 @@
             $response
         } else {
             Write-Output "This API is not available in the latest versions of VMware Cloud Foundation. $msgEndOfSupport"
->>>>>>> 1c694dbe
             $uri = "https://$sddcManager/v1/sddc-federation"
             $response = Invoke-RestMethod -Method PUT -URI $uri -headers $headers -ContentType application/json -body $jsonBody
             $response
