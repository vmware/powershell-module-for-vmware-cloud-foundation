#PowerShell module for VMware Cloud Foundation
#Contributions, Improvements &/or Complete Re-writes Welcome!
#https://github.com/PowerVCF/PowerVCF

#THE SOFTWARE IS PROVIDED "AS IS", WITHOUT WARRANTY OF ANY KIND, EXPRESS OR
#IMPLIED, INCLUDING BUT NOT LIMITED TO THE WARRANTIES OF MERCHANTABILITY,
#FITNESS FOR A PARTICULAR PURPOSE AND NONINFRINGEMENT. IN NO EVENT SHALL THE
#AUTHORS OR COPYRIGHT HOLDERS BE LIABLE FOR ANY CLAIM, DAMAGES OR OTHER
#LIABILITY, WHETHER IN AN ACTION OF CONTRACT, TORT OR OTHERWISE, ARISING FROM,
#OUT OF OR IN CONNECTION WITH THE SOFTWARE OR THE USE OR OTHER DEALINGS IN THE
#SOFTWARE.

### Note
#This powershell module should be considered entirely experimental. It is still
#in development & not tested beyond lab scenarios.
#It is recommended you dont use it for any production environment
#without testing extensively!


# Enable communication with self signed certs when using Powershell Core
# If you require all communications to be secure and do not wish to
# allow communication with self signed certs remove lines 31-52 before
# importing the module

if ($PSEdition -eq 'Core') {
	$PSDefaultParameterValues.Add("Invoke-RestMethod:SkipCertificateCheck",$true)
}

if ($PSEdition -eq 'Desktop') {
	# Enable communication with self signed certs when using Windows Powershell
	[System.Net.ServicePointManager]::SecurityProtocol = [System.Net.SecurityProtocolType]::Tls12;

	add-type @"
	using System.Net;
    using System.Security.Cryptography.X509Certificates;
    public class TrustAllCertificatePolicy : ICertificatePolicy {
        public TrustAllCertificatePolicy() {}
		public bool CheckValidationResult(
            ServicePoint sPoint, X509Certificate certificate,
            WebRequest wRequest, int certificateProblem) {
            return true;
        }
	}
"@
	[System.Net.ServicePointManager]::CertificatePolicy = New-Object TrustAllCertificatePolicy
}

####  Do not modify anything below this line. All user variables are in the accompanying JSON files #####

Function Request-VCFToken
{
    <#
		.SYNOPSIS
    	Connects to the specified SDDC Manager and requests API access & refresh tokens

    	.DESCRIPTION
    	The Request-VCFToken cmdlet connects to the specified SDDC Manager and requests API access & refresh tokens.
    	It is required once per session before running all other cmdlets

    	.EXAMPLE
    	PS C:\> Request-VCFToken -fqdn sfo01vcf01.sfo.rainpole.io -username sec-admin@rainpole.io -password VMware1!
        This example shows how to connect to SDDC Manager to request API access & refresh tokens

        .EXAMPLE
    	PS C:\> Request-VCFToken -fqdn sfo01vcf01.sfo.rainpole.io -username admin -password VMware1! -basicAuth
        This example shows how to connect to SDDC Manager using basic auth for restoring backups
  	#>

  	Param (
    	[Parameter (Mandatory=$true)]
      		[ValidateNotNullOrEmpty()]
      		[string]$fqdn,
		[Parameter (Mandatory=$false)]
      		[ValidateNotNullOrEmpty()]
      		[string]$username,
		[Parameter (Mandatory=$false)]
      		[ValidateNotNullOrEmpty()]
            [string]$password,
        [Parameter (Mandatory=$false)]
      		[ValidateNotNullOrEmpty()]
      		[switch]$basicAuth
  	)

  	If ( -not $PsBoundParameters.ContainsKey("username") -or ( -not $PsBoundParameters.ContainsKey("password"))) {
   		# Request Credentials
    	$creds = Get-Credential
    	$username = $creds.UserName.ToString()
    	$password = $creds.GetNetworkCredential().password
    }
    
    If ($MyInvocation.InvocationName -eq "Connect-VCFManager") {Write-Warning "Connect-VCFManager is deprecated and will be removed in a future release of PowerVCF. Automatically redirecting to Request-VCFToken. Please refactor to Request-VCFToken at earliest opportunity."}

    $Global:sddcManager = $fqdn

    if ( -not $PsBoundParameters.ContainsKey("basicAuth")) {
  	    # Validate credentials by executing an API call
  	    $headers = @{"Content-Type" = "application/json"}
  	    $uri = "https://$sddcManager/v1/tokens"
  	    $body = '{"username": "'+$username+'","password": "'+$password+'"}'

  	    Try {
    	    # Checking against the sddc-managers API
    	    # PS Core has -SkipCertificateCheck implemented, PowerShell 5.x does not
    	    if ($PSEdition -eq 'Core') {
      	    	$response = Invoke-RestMethod -Method POST -Uri $uri -Headers $headers -body $body -SkipCertificateCheck
      	    	$Global:accessToken = $response.accessToken
      	    	$Global:refreshToken = $response.refreshToken.id
    	    }
    	    else {
      		    $response = Invoke-RestMethod -Method POST -Uri $uri -Headers $headers -body $body
      		    $Global:accessToken = $response.accessToken
      		    $Global:refreshToken = $response.refreshToken.id
    	    }
    	    if ($response.accessToken) {
                Write-Output "Successfully Requested New API Token From SDDC Manager: $sddcManager"
    	    }
  	    }
  	    Catch {
            Write-Error $_.Exception.Message
        }
    }
    elseif ($PsBoundParameters.ContainsKey("basicAuth")) {
        Try {
            # Validate credentials by executing an API call
            $Global:base64AuthInfo = [Convert]::ToBase64String([Text.Encoding]::ASCII.GetBytes(("{0}:{1}" -f $username,$password))) # Create Basic Authentication Encoded Credentials
            $headers = @{"Accept" = "application/json"}
            $headers.Add("Authorization", "Basic $base64AuthInfo")
            Write-Output "Successfully Requested New Basic Auth From SDDC Manager: $sddcManager"
        }
        Catch {
            Write-Error $_.Exception.Message
        }
    }
}
New-Alias -name Connect-VCFManager -Value Request-VCFToken
Export-ModuleMember -Alias Connect-VCFManager -Function Request-VCFToken

Function Connect-CloudBuilder
{
  	<#
    	.SYNOPSIS
    	Connects to the specified Cloud Builder and stores the credentials in a base64 string

    	.DESCRIPTION
    	The Connect-CloudBuilder cmdlet connects to the specified Cloud Builder and stores the credentials
    	in a base64 string. It is required once per session before running all other cmdlets

    	.EXAMPLE
    	PS C:\> Connect-CloudBuilder -fqdn sfo-cb01.sfo.rainpole.io -username admin -password VMware1!
    	This example shows how to connect to the Cloud Builder applaince
  	#>

  	Param (
    	[Parameter (Mandatory=$true)]
      		[ValidateNotNullOrEmpty()]
      		[string]$fqdn,
    	[Parameter (Mandatory=$false)]
      		[ValidateNotNullOrEmpty()]
      		[string]$username,
    	[Parameter (Mandatory=$false)]
      		[ValidateNotNullOrEmpty()]
      		[string]$password
  	)

  	if ( -not $PsBoundParameters.ContainsKey("username") -or ( -not $PsBoundParameters.ContainsKey("password"))) {
    	# Request Credentials
    	$creds = Get-Credential
    	$username = $creds.UserName.ToString()
    	$password = $creds.GetNetworkCredential().password
  	}

  	$Global:cloudBuilder = $fqdn
  	$Global:base64AuthInfo = [Convert]::ToBase64String([Text.Encoding]::ASCII.GetBytes(("{0}:{1}" -f $username,$password))) # Create Basic Authentication Encoded Credentials

  	# Validate credentials by executing an API call
  	$headers = @{"Accept" = "application/json"}
  	$headers.Add("Authorization", "Basic $base64AuthInfo")
  	$uri = "https://$cloudBuilder/v1/sddcs"

  	Try {
    	# Checking against the sddc-managers API
    	# PS Core has -SkipCertificateCheck implemented, PowerShell 5.x does not
    	if ($PSEdition -eq 'Core') {
      		$response = Invoke-WebRequest -Method GET -Uri $uri -Headers $headers -SkipCertificateCheck
    	}
    	else {
      		$response = Invoke-WebRequest -Method GET -Uri $uri -Headers $headers
    	}
    	if ($response.StatusCode -eq 200) {
      		Write-Output "Successfully connected to the Cloud Builder Appliance: $cloudBuilder"
    	}
  	}
  	Catch {
        Write-Error $_.Exception.Message
  	}
}
Export-ModuleMember -Function Connect-CloudBuilder


######### Start APIs for managing Application Virtual Networks ##########

Function Get-VCFApplicationVirtualNetwork
{
	<#
  		.SYNOPSIS
  		Retrieves all Application Virtual Networks

  		.DESCRIPTION
  		The Get-VCFApplicationVirtualNetwork cmdlet retrieves the Application Virtual Networks configured in SDDC Manager
    	- regionType supports REGION_A, REGION_B, X_REGION

  		.EXAMPLE
  		PS C:\> Get-VCFApplicationVirtualNetwork
  		This example demonstrates how to retrieve a list of Application Virtual Networks

  		.EXAMPLE
  		PS C:\> Get-VCFApplicationVirtualNetwork -regionType REGION_A
  		This example demonstrates how to retrieve the details of the regionType REGION_A Application Virtual Networks

  		.EXAMPLE
  		PS C:\> Get-VCFApplicationVirtualNetwork -id 577e6262-73a9-4825-bdb9-4341753639ce
  		This example demonstrates how to retrieve the details of the Application Virtual Networks using the id
  #>

  	Param (
    	[Parameter (Mandatory=$false)]
        	[ValidateSet("REGION_A", "REGION_B", "X_REGION")]
        	[ValidateNotNullOrEmpty()]
        	[string]$regionType,
    	[Parameter (Mandatory=$false)]
        	[ValidateNotNullOrEmpty()]
        	[string]$id
  	)

  	Try {
    	createHeader # Calls createHeader function to set Accept & Authorization
    	checkVCFToken # Calls the CheckVCFToken function to validate the access token and refresh if necessary
    	if (-not $PsBoundParameters.ContainsKey("regionType") -and (-not $PsBoundParameters.ContainsKey("id"))) {
      		$uri = "https://$sddcManager/v1/avns"
      		$response = Invoke-RestMethod -Method GET -URI $uri -headers $headers
      		$response
    	}
    	if ($PsBoundParameters.ContainsKey("regionType")) {
      		$uri = "https://$sddcManager/v1/avns?regionType=$regionType"
      		$response = Invoke-RestMethod -Method GET -URI $uri -headers $headers
      		$response
    	}
    	if ($PsBoundParameters.ContainsKey("id")) {
      		$uri = "https://$sddcManager/internal/avns/$id"
      		$response = Invoke-RestMethod -Method GET -URI $uri -headers $headers
      		$response
    	}
  	}
  	Catch {
   		$errorString = ResponseException; Write-Error $errorString
  	}
}
Export-ModuleMember -Function Get-VCFApplicationVirtualNetwork

######### End APIs for managing Application Virtual Networks ##########



######### Start APIs for managing Backup and Restore ##########

Function Get-VCFBackupConfiguration
{
  <#
      .SYNOPSIS
      Gets the backup configuration of NSX Manager and SDDC Manager

      .DESCRIPTION
      The Get-VCFBackupConfiguration cmdlet retrieves the current backup configuration details

      .EXAMPLE
      PS C:\> Get-VCFBackupConfiguration
      This example retrieves the backup configuration

      .EXAMPLE
      PS C:\> Get-VCFBackupConfiguration | ConvertTo-Json
      This example retrieves the backup configuration and outputs it in json format
  #>

    Try {
        createHeader # Calls createHeader function to set Accept & Authorization
        checkVCFToken # Calls the CheckVCFToken function to validate the access token and refresh if necessary
        $uri = "https://$sddcManager/v1/system/backup-configuration"
        $response = Invoke-RestMethod -Method GET -URI $uri -headers $headers
        $response.backupLocations
    }
    Catch {
        $errorString = ResponseException; Write-Error $errorString
    }
}
Export-ModuleMember -Function Get-VCFBackupConfiguration

Function Set-VCFBackupConfiguration
{
  <#
      .SYNOPSIS
      Configure backup settings for NSX and SDDC manager

      .DESCRIPTION
      The Set-VCFBackupConfiguration cmdlet configures or updates the backup configuration details for
      backing up NSX and SDDC Manager

      .EXAMPLE
      PS C:\> Set-VCFBackupConfiguration -json .\SampleJSON\Backup\backupConfiguration.json
      This example shows how to update the backup configuration
  #>

    Param (
        [Parameter (Mandatory=$true)]
            [ValidateNotNullOrEmpty()]
            [string]$json
    )

    if ($PsBoundParameters.ContainsKey("json")) {
        if (!(Test-Path $json)) {
            Throw "JSON File Not Found"
        }
        else {
            # Read the json file contents into the $ConfigJson variable
            $ConfigJson = (Get-Content -Raw $json)
        }
    }
    Try {
        createHeader # Calls createHeader function to set Accept & Authorization
        checkVCFToken # Calls the CheckVCFToken function to validate the access token and refresh if necessary
        <# $headers.Add("privileged-username", "$privilegedUsername")
        $headers.Add("privileged-password", "$privilegedPassword") #>
        $uri = "https://$sddcManager/v1/system/backup-configuration"
        $response = Invoke-RestMethod -Method PATCH -URI $uri -headers $headers -ContentType application/json -body $ConfigJson
        $response
    }
    Catch {
        $errorString = ResponseException; Write-Error $errorString
    }
}
Export-ModuleMember -Function Set-VCFBackupConfiguration

Function Start-VCFBackup
{
  	<#
    	.SYNOPSIS
    	Start the SDDC Manager backup

    	.DESCRIPTION
    	The Start-VCFBackup cmdlet invokes the SDDC Manager backup task

    	.EXAMPLE
    	PS C:\> Start-VCFBackup
    	This example shows how to start the SDDC Manager backup
  	#>

  	Try {
    	createHeader # Calls createHeader function to set Accept & Authorization
    	checkVCFToken # Calls the CheckVCFToken function to validate the access token and refresh if necessary
    	# this body is fixed for SDDC Manager backups. not worth having it stored on file
    	$ConfigJson = '{"elements" : [{"resourceType" : "SDDC_MANAGER"}]}'
    	$uri = "https://$sddcManager/v1/backups/tasks"
    	$response = Invoke-RestMethod -Method POST -URI $uri -headers $headers -ContentType "application/json" -body $ConfigJson
    	$response
  	}
  	Catch {
    	$errorString = ResponseException; Write-Error $errorString
  }
}
Export-ModuleMember -Function Start-VCFBackup

Function Start-VCFRestore
{
  	<#
    	.SYNOPSIS
    	Start the SDDC Manager restore

    	.DESCRIPTION
    	The Start-VCFRestore cmdlet invokes the SDDC Manager restore task

    	.EXAMPLE
    	PS C:\> Start-VCFRestore -backupFile "/tmp/vcf-backup-sfo-vcf01-sfo-rainpole-io-2020-04-20-14-37-25.tar.gz" -passphrase "VMw@re1!VMw@re1!"
    	This example shows how to start the SDDC Manager restore
  	#>
      Param (
        [Parameter (Mandatory=$true)]
            [ValidateNotNullOrEmpty()]
            [string]$backupFile,
        [Parameter (Mandatory=$true)]
            [ValidateNotNullOrEmpty()]
            [string]$passphrase
    )

  	Try {
        createBasicAuthHeader
    	$ConfigJson = '{ "backupFile": "'+$backupFile+'", "elements": [ {"resourceType": "SDDC_MANAGER"} ], "encryption": {"passphrase": "'+$passphrase+'"}}'
        $uri = "https://$sddcManager/v1/restores/tasks"
    	$response = Invoke-RestMethod -Method POST -URI $uri -headers $headers -ContentType "application/json" -body $ConfigJson
    	$response
  	}
  	Catch {
    	$errorString = ResponseException; Write-Error $errorString
  }
}
Export-ModuleMember -Function Start-VCFRestore

Function Get-VCFRestoreTask
{
  	<#
    	.SYNOPSIS
    	Fetch the restores task

    	.DESCRIPTION
    	The Get-VCFRestoreTask cmdlet retrieves the status of the restore task

    	.EXAMPLE
    	PS C:\> Get-VCFRestoreTask -id a5788c2d-3126-4c8f-bedf-c6b812c4a753
    	This example shows how to retrieve the status of the restore task by id
      #>

    Param (
        [Parameter (Mandatory=$false)]
            [ValidateNotNullOrEmpty()]
            [string]$id
    )

    Try {
        if ($PsBoundParameters.ContainsKey("id")) {
            createBasicAuthHeader
            $uri = "https://$sddcManager/v1/restores/tasks/$id"
            $response = Invoke-RestMethod -Method GET -URI $uri -headers $headers
            $response
        }
    }
    Catch {
        $errorString = ResponseException; Write-Error $errorString
    }
}
Export-ModuleMember -Function Get-VCFRestoreTask

######### End APIs for managing Backup and Restore ##########



######### Start APIs for managing Bundles ##########

Function Get-VCFBundle
{
    <#
        .SYNOPSIS
        Get all Bundles available to SDDC Manager

        .DESCRIPTION
        The Get-VCFBundle cmdlet gets all bundles available to the SDDC Manager instance.
        i.e. Manually uploaded bundles and bundles available via depot access.

        .EXAMPLE
        PS C:\> Get-VCFBundle
        This example gets the list of bundles and all their details

        .EXAMPLE
        PS C:\> Get-VCFBundle | Select version,downloadStatus,id
        This example gets the list of bundles and filters on the version, download status and the id only

        .EXAMPLE
        PS C:\> Get-VCFBundle -id 7ef354ab-13a6-4e39-9561-10d2c4de89db
        This example gets the details of a specific bundle by its id

        .EXAMPLE
        PS C:\> Get-VCFBundle | Where {$_.description -Match "vRealize"}
        This example lists all bundles that match vRealize in the description field
    #>

    Param (
        [Parameter (Mandatory=$false)]
            [string]$id
    )

    Try {
        createHeader # Calls createHeader function to set Accept & Authorization
        checkVCFToken # Calls the CheckVCFToken function to validate the access token and refresh if necessary
        if ($PsBoundParameters.ContainsKey("id")) {
            $uri = "https://$sddcManager/v1/bundles/$id"
            $response = Invoke-RestMethod -Method GET -URI $uri -headers $headers
            $response
        }
        else {
            $uri = "https://$sddcManager/v1/bundles"
            $response = Invoke-RestMethod -Method GET -URI $uri -headers $headers
            $response.elements
        }
    }
    Catch {
        $errorString = ResponseException; Write-Error $errorString
    }
}
Export-ModuleMember -Function Get-VCFBundle

Function Request-VCFBundle
{
    <#
        .SYNOPSIS
        Start download of bundle from depot

        .DESCRIPTION
        The Request-VCFBundle cmdlet starts an immediate download of a bundle from the depot.
        Only one download can be triggered for a bundle.

        .EXAMPLE
        PS C:\> Request-VCFBundle -id 7ef354ab-13a6-4e39-9561-10d2c4de89db
        This example requests the immediate download of a bundle based on its id
    #>

    Param (
        [Parameter (Mandatory=$true)]
            [ValidateNotNullOrEmpty()]
            [string]$id
    )

    Try {
        createHeader # Calls createHeader function to set Accept & Authorization
        checkVCFToken # Calls the CheckVCFToken function to validate the access token and refresh if necessary
        $uri = "https://$sddcManager/v1/bundles/$id"
        $body = '{"bundleDownloadSpec": {"downloadNow": true}}'
        $response = Invoke-RestMethod -Method PATCH -URI $uri -headers $headers	-ContentType application/json -body $body
        $response
    }
    Catch {
        $errorString = ResponseException; Write-Error $errorString
    }
}
Export-ModuleMember -Function Request-VCFBundle

Function Start-VCFBundleUpload
{
    <#
        .SYNOPSIS
        Starts upload of bundle to SDDC Manager

        .DESCRIPTION
        The Start-VCFBundleUpload cmdlet starts upload of bundle(s) to SDDC Manager
        Prerequisite: The bundle should have been downloaded to SDDC Manager VM using the bundle transfer utility tool

        .EXAMPLE
        PS C:\> Start-VCFBundleUpload -json .\Bundle\bundlespec.json
        This example invokes the upload of a bundle onto SDDC Manager
    #>

    Param (
        [Parameter (Mandatory=$true)]
            [ValidateNotNullOrEmpty()]
            [string]$json
    )

    createHeader # Calls createHeader function to set Accept & Authorization
    checkVCFToken # Calls the CheckVCFToken function to validate the access token and refresh if necessary

    if (!(Test-Path $json)) {
        Throw "JSON File Not Found"
    }
    else {
        # Read the json file contents into the $ConfigJson variable
        $ConfigJson = (Get-Content $json)
    }

    $uri = "https://$sddcManager/v1/bundles"
    Try {
        $response = Invoke-RestMethod -Method POST -URI $uri -headers $headers	-ContentType application/json -body $ConfigJson
    }
    Catch {
        ResponseException # Call the ResponseException function which handles execption messages
    }
}
Export-ModuleMember -Function Start-VCFBundleUpload

######### End APIs for managing Bundles ##########



######### Start APIs for managing CEIP ##########

Function Get-VCFCeip
{
	<#
    	.SYNOPSIS
    	Retrieves the current setting for CEIP of the connected SDDC Manager

    	.DESCRIPTION
    	The Get-VCFCeip cmdlet retrieves the current setting for Customer Experience Improvement Program (CEIP) of the connected SDDC Manager

    	.EXAMPLE
    	PS C:\> Get-VCFCeip
    	This example shows how to get the current setting of CEIP
  	#>

  	Try {
    	createHeader # Calls createHeader function to set Accept & Authorization
    	checkVCFToken # Calls the CheckVCFToken function to validate the access token and refresh if necessary
      	checkVCFToken # Calls the CheckVCFToken function to validate the access token and refresh if necessary
    	$uri = "https://$sddcManager/v1/system/ceip"
    	$response = Invoke-RestMethod -Method GET -URI $uri -headers $headers
    	$response
  	}
  	Catch {
    	$errorString = ResponseException; Write-Error $errorString
  	}
}
Export-ModuleMember -Function Get-VCFCeip

Function Set-VCFCeip
{
  	<#
    	.SYNOPSIS
    	Sets the CEIP status (Enabled/Disabled) of the connected SDDC Manager and components managed

    	.DESCRIPTION
    	The Set-VCFCeip cmdlet configures the status (Enabled/Disabled) for Customer Experience Improvement Program (CEIP) of the connected SDDC Manager
    	and the components managed (vCenter Server, vSAN and NSX Manager)

    	.EXAMPLE
    	PS C:\> Set-VCFCeip -ceipSetting DISABLE
    	This example shows how to DISABLE CEIP for SDDC Manager, vCenter Server, vSAN and NSX Manager

    	.EXAMPLE
    	PS C:\> Set-VCFCeip -ceipSetting ENABLE
    	This example shows how to ENABLE CEIP for SDDC Manager, vCenter Server, vSAN and NSX Manager
  	#>

	Param (
		[Parameter (Mandatory=$true)]
      		[ValidateNotNullOrEmpty()]
      		[string]$ceipSetting
  	)

  	Try {
    	createHeader # Calls createHeader function to set Accept & Authorization
    	checkVCFToken # Calls the CheckVCFToken function to validate the access token and refresh if necessary
    	$uri = "https://$sddcManager/v1/system/ceip"
    	if ( -not $PsBoundParameters.ContainsKey("ceipsetting")) {
      		Throw "You must define ENABLE or DISABLE as an input"
		}
    	if ($ceipSetting -eq "ENABLE") {
      		$ConfigJson = '{"status": "ENABLE"}'
    	}
    	if ($ceipSetting -eq "DISABLE") {
			$ConfigJson = '{"status": "DISABLE"}'
    	}
    	$response = Invoke-RestMethod -Method PATCH -URI $uri -ContentType application/json -headers $headers -body $ConfigJson
    	$response
  	}
  	Catch {
    	$errorString = ResponseException; Write-Error $errorString
  	}
}
Export-ModuleMember -Function Set-VCFCeip

######### End APIs for managing CEIP ##########



######### Start APIs for managing Certificates ##########

Function Get-VCFCertificateAuthority
{
	<#
    	.SYNOPSIS
    	Get certificate authorities information

    	.DESCRIPTION
    	The Get-VCFCertificateAuthority cmdlet retrieves the certificate authorities information for the connected SDDC Manager

    	.EXAMPLE
    	PS C:\> Get-VCFCertificateAuthority
    	This example shows how to get the certificate authority configuration from the connected SDDC Manager

    	.EXAMPLE
    	PS C:\> Get-VCFCertificateAuthority | ConvertTo-Json
    	This example shows how to get the certificate authority configuration from the connected SDDC Manager
    	and output to Json format

    	.EXAMPLE
    	PS C:\> Get-VCFCertificateAuthority -caType Microsoft
    	This example shows how to get the certificate authority configuration for a Microsoft Certificate Authority from the
    	connected SDDC Manager
  	#>

  	Param (
    	[Parameter (Mandatory=$false)]
      		[ValidateSet("OpenSSL","Microsoft")]
      		[String] $caType
  	)

  	Try {
    	createHeader # Calls createHeader function to set Accept & Authorization
    	checkVCFToken # Calls the CheckVCFToken function to validate the access token and refresh if necessary
    	if ($PsBoundParameters.ContainsKey("caType")) {
      		$uri = "https://$sddcManager/v1/certificate-authorities/$caType"
      		$response = Invoke-RestMethod -Method GET -URI $uri -headers $headers
      		$response
    	}
    	else {
      		$uri = "https://$sddcManager/v1/certificate-authorities"
      		$response = Invoke-RestMethod -Method GET -URI $uri -headers $headers
      		$response.elements
    	}
  	}
  	Catch {
    	$errorString = ResponseException; Write-Error $errorString
  	}
}
Export-ModuleMember -Function Get-VCFCertificateAuthority

Function Remove-VCFCertificateAuthority
{
  	<#
    	.SYNOPSIS
    	Deletes certificate authority configuration

    	.DESCRIPTION
    	The Remove-VCFCertificateAuthority cmdlet removes the certificate authority configuration from the connected SDDC Manager

    	.EXAMPLE
    	PS C:\> Remove-VCFCertificateAuthority
    	This example removes the Micosoft certificate authority configuration from the connected SDDC Manager
  	#>

  	Param (
   		[Parameter (Mandatory=$true)]
      		[ValidateSet("OpenSSL","Microsoft")]
      		[String] $caType
  	)

  	Try {
    	createHeader # Calls createHeader function to set Accept & Authorization
    	checkVCFToken # Calls the CheckVCFToken function to validate the access token and refresh if necessary
    	$uri = "https://$sddcManager/v1/certificate-authorities/$caType"
    	$response = Invoke-RestMethod -Method DELETE -URI $uri -headers $headers
    	$response
  	}
  	Catch {
    	$errorString = ResponseException; Write-Error $errorString
  	}
}
Export-ModuleMember -Function Remove-VCFCertificateAuthority

Function Set-VCFMicrosoftCA
{
  	<#
    	.SYNOPSIS
    	Configures a Microsoft Certificate Authority

    	.DESCRIPTION
    	Configures the Microsoft Certificate Authorty on the connected SDDC Manager

    	.EXAMPLE
    	PS C:\> Set-VCFMicrosoftCA -serverUrl "https://rpl-dc01.rainpole.io/certsrv" -username Administrator -password "VMw@re1!" -templateName VMware
    	This example shows how to configure a Microsoft certificate authority on the connected SDDC Manager
  	#>

  	Param (
   		[Parameter (Mandatory=$true)]
      		[ValidateNotNullOrEmpty()]
      		[string]$serverUrl,
		[Parameter (Mandatory=$true)]
      		[ValidateNotNullOrEmpty()]
      		[string]$username,
		[Parameter (Mandatory=$true)]
      		[ValidateNotNullOrEmpty()]
      		[string]$password,
    	[Parameter (Mandatory=$true)]
      		[ValidateNotNullOrEmpty()]
      	[string]$templateName
  	)

  	Try {
    	createHeader # Calls createHeader function to set Accept & Authorization
    	checkVCFToken # Calls the CheckVCFToken function to validate the access token and refresh if necessary
    	$uri = "https://$sddcManager/v1/certificate-authorities"
    	if ( -not $PsBoundParameters.ContainsKey("serverUrl") -and ( -not $PsBoundParameters.ContainsKey("username") -and ( -not $PsBoundParameters.ContainsKey("password") -and ( -not $PsBoundParameters.ContainsKey("templateName"))))){
      		Throw "You must enter the mandatory values"
		}
    	$ConfigJson = '{"microsoftCertificateAuthoritySpec": {"secret": "'+$password+'","serverUrl": "'+$serverUrl+'","username": "'+$username+'","templateName": "'+$templateName+'"}}'
        Invoke-RestMethod -Method PUT -URI $uri -ContentType application/json -headers $headers -body $ConfigJson # No response from API
  	}
  	Catch {
    	$errorString = ResponseException; Write-Error $errorString
  	}
}
Export-ModuleMember -Function Set-VCFMicrosoftCA

Function Get-VCFCertificateCSR
{
  	<#
    	.SYNOPSIS
    	Get available CSR(s)

    	.DESCRIPTION
    	The Get-VCFCertificateCSR cmdlet gets the available CSRs that have been created on SDDC Manager

    	.EXAMPLE
    	PS C:\> Get-VCFCertificateCSRs -domainName MGMT
    	This example gets a list of CSRs and displays the output

    	.EXAMPLE
    	PS C:\> Get-VCFCertificateCSRs -domainName MGMT | ConvertTo-Json
    	This example gets a list of CSRs and displays them in JSON format
  	#>

  	Param (
    	[Parameter (Mandatory=$true)]
      		[ValidateNotNullOrEmpty()]
      		[string]$domainName
  	)

  	Try {
    	createHeader # Calls createHeader function to set Accept & Authorization
    	checkVCFToken # Calls the CheckVCFToken function to validate the access token and refresh if necessary
    	$uri = "https://$sddcManager/v1/domains/$domainName/csrs"
    	$response = Invoke-RestMethod -Method GET -URI $uri -headers $headers
    	$response.elements
  	}
  	Catch {
    	$errorString = ResponseException; Write-Error $errorString
  	}
}
Export-ModuleMember -Function Get-VCFCertificateCSR

Function Request-VCFCertificateCSR
{
  	<#
    	.SYNOPSIS
    	Generate CSR(s)

    	.DESCRIPTION
    	The Request-VCFCertificateCSR generates CSR(s) for the selected resource(s) in the domain
    	- Resource Types (SDDC_MANAGER, PSC, VCENTER, NSX_MANAGER, NSXT_MANAGER, VRA,
      	VRLI, VROPS, VRSLCM, VXRAIL_MANAGER

    	.EXAMPLE
    	PS C:\> Request-VCFCertificateCSR -domainName MGMT -json .\requestCsrSpec.json
    	This example requests the generation of the CSR based on the entries within the requestCsrSpec.json file for resources within
      	the domain called MGMT
  	#>

  	Param (
    	[Parameter (Mandatory=$true)]
      		[ValidateNotNullOrEmpty()]
      		[string]$json,
		[Parameter (Mandatory=$true)]
      		[ValidateNotNullOrEmpty()]
      	[string]$domainName
  	)

  	if (!(Test-Path $json)) {
    	Throw "JSON File Not Found"
  	}
  	else {
    	$ConfigJson = (Get-Content -Raw $json) # Reads the requestCsrSpec json file contents into the $ConfigJson variable
    	createHeader # Calls createHeader function to set Accept & Authorization
    	checkVCFToken # Calls the CheckVCFToken function to validate the access token and refresh if necessary
    	$uri = "https://$sddcManager/v1/domains/$domainName/csrs"
    	Try {
      		$response = Invoke-RestMethod -Method PUT -URI $uri -headers $headers -ContentType application/json -body $ConfigJson
      		$response
    	}
    	Catch {
      		$errorString = ResponseException; Write-Error $errorString
    	}
  	}
}
Export-ModuleMember -Function Request-VCFCertificateCSR

Function Get-VCFCertificate
{
  	<#
    	.SYNOPSIS
    	Get latest generated certificate(s) in a domain

    	.DESCRIPTION
    	The Get-VCFCertificate cmdlet gets the latest generated certificate(s) in a domain

    	.EXAMPLE
    	PS C:\> Get-VCFCertificate -domainName sfo-m01
    	This example gets a list of certificates that have been generated

    	.EXAMPLE
    	PS C:\> Get-VCFCertificate -domainName sfo-m01 | ConvertTo-Json
    	This example gets a list of certificates and displays them in JSON format

    	.EXAMPLE
    	PS C:\> Get-VCFCertificate -domainName sfo-m01 | Select issuedTo
    	This example gets a list of endpoint names where certificates have been issued

    	.EXAMPLE
    	PS C:\> Get-VCFCertificate -domainName sfo-m01 -resources
    	This example gets the certificates of all resources in the domain
  	#>

  	Param (
    	[Parameter (Mandatory=$true)]
      		[ValidateNotNullOrEmpty()]
      		[string]$domainName,
    	[Parameter (Mandatory=$false)]
      		[ValidateNotNullOrEmpty()]
			[switch]$resources
	)

  	Try {
		createHeader # Calls createHeader function to set Accept & Authorization
    	checkVCFToken # Calls the CheckVCFToken function to validate the access token and refresh if necessary
    	if ($PsBoundParameters.ContainsKey("resources")) {
      		$uri = "https://$sddcManager/v1/domains/$domainName/resource-certificates"
      		$response = Invoke-RestMethod -Method GET -URI $uri -headers $headers
      		$response.elements
    	}
    	else {
      		$uri = "https://$sddcManager/v1/domains/$domainName/certificates"
      		$response = Invoke-RestMethod -Method GET -URI $uri -headers $headers
      		$response.elements
    	}
  	}
  	Catch {
    	$errorString = ResponseException; Write-Error $errorString
  	}
}
Export-ModuleMember -Function Get-VCFCertificate

Function Request-VCFCertificate
{
  	<#
    	.SYNOPSIS
    	Generate certificate(s) for the selected resource(s) in a domain

    	.DESCRIPTION
    	The Request-VCFCertificate cmdlet generates certificate(s) for the selected resource(s) in a domain.
    	CA must be configured and CSR must be generated beforehand
    	- Resource Types (SDDC_MANAGER, PSC, VCENTER, NSX_MANAGER, NSXT_MANAGER, VRA, VRLI, VROPS,
      	VRSLCM, VXRAIL_MANAGER

    	.EXAMPLE
    	PS C:\> Request-VCFCertificate -domainName MGMT -json .\requestCertificateSpec.json
    	This example requests the generation of the Certificates based on the entries within the requestCertificateSpec.json file
    	for resources within the domain called MGMT
  	#>

	Param (
    	[Parameter (Mandatory=$true)]
      		[ValidateNotNullOrEmpty()]
      		[string]$json,
		[Parameter (Mandatory=$true)]
      		[ValidateNotNullOrEmpty()]
      		[string]$domainName
  	)

  	if (!(Test-Path $json)) {
    	Throw "JSON File Not Found"
  	}
  	else {
    	# Reads the requestCsrSpec json file contents into the $ConfigJson variable
    	$ConfigJson = (Get-Content -Raw $json)
    	createHeader # Calls createHeader function to set Accept & Authorization
    	checkVCFToken # Calls the CheckVCFToken function to validate the access token and refresh if necessary
    	$uri = "https://$sddcManager/v1/domains/$domainName/certificates"
    	Try {
      		$response = Invoke-RestMethod -Method PUT -URI $uri -headers $headers -ContentType application/json -body $ConfigJson
      		$response
    	}
    	Catch {
      		$errorString = ResponseException; Write-Error $errorString
    	}
  	}
}
Export-ModuleMember -Function Request-VCFCertificate

Function Set-VCFCertificate
{
  	<#
    	.SYNOPSIS
    	Replace certificate(s) for the selected resource(s) in a domain

    	.DESCRIPTION
    	The Set-VCFCertificate cmdlet replaces certificate(s) for the selected resource(s) in a domain

    	.EXAMPLE
    	PS C:\> Set-VCFCertificate -domainName MGMT -json .\updateCertificateSpec.json
    	This example replaces the Certificates based on the entries within the requestCertificateSpec.json file
    	for resources within the domain called MGMT
  	#>

  	Param (
    	[Parameter (Mandatory=$true)]
      		[ValidateNotNullOrEmpty()]
      		[string]$json,
		[Parameter (Mandatory=$true)]
      		[ValidateNotNullOrEmpty()]
      		[string]$domainName
  	)

  	if (!(Test-Path $json)) {
    	Throw "JSON File Not Found"
  	}
  	else {
    	$ConfigJson = (Get-Content -Raw $json) # Reads the updateCertificateSpec json file contents into the $ConfigJson variable
    	createHeader # Calls createHeader function to set Accept & Authorization
    	checkVCFToken # Calls the CheckVCFToken function to validate the access token and refresh if necessary
    	$uri = "https://$sddcManager/v1/domains/$domainName/certificates"
    	Try {
      		$response = Invoke-RestMethod -Method PATCH -URI $uri -headers $headers -ContentType application/json -body $ConfigJson
      		$response
    	}
    	Catch {
      		$errorString = ResponseException; Write-Error $errorString
    	}
  	}
}
Export-ModuleMember -Function Set-VCFCertificate

######### End APIs for managing Certificates ##########



######### Start APIs for managing Clusters ##########

Function Get-VCFCluster
{
  	<#
    	.SYNOPSIS
    	Connects to the specified SDDC Manager & retrieves a list of clusters.

    	.DESCRIPTION
    	The Get-VCFCluster cmdlet connects to the specified SDDC Manager & retrieves a list of clusters.

    	.EXAMPLE
    	PS C:\> Get-VCFCluster
    	This example shows how to get a list of all clusters

    	.EXAMPLE
    	PS C:\> Get-VCFCluster -name wld01-cl01
    	This example shows how to get a cluster by name

    	.EXAMPLE
    	PS C:\> Get-VCFCluster -id 8423f92e-e4b9-46e7-92f7-befce4755ba2
    	This example shows how to get a cluster by id
  	#>

  	Param (
    	[Parameter (Mandatory=$false)]
      		[ValidateNotNullOrEmpty()]
      		[string]$name,
		[Parameter (Mandatory=$false)]
      		[ValidateNotNullOrEmpty()]
      	[string]$id
  	)

  	createHeader # Calls createHeader function to set Accept & Authorization
    checkVCFToken # Calls the CheckVCFToken function to validate the access token and refresh if necessary
  	Try {
    	if ( -not $PsBoundParameters.ContainsKey("name") -and ( -not $PsBoundParameters.ContainsKey("id"))) {
      		$uri = "https://$sddcManager/v1/clusters"
      		$response = Invoke-RestMethod -Method GET -URI $uri -headers $headers
      		$response.elements
    	}
    	if ($PsBoundParameters.ContainsKey("id")) {
      		$uri = "https://$sddcManager/v1/clusters/$id"
			$response = Invoke-RestMethod -Method GET -URI $uri -headers $headers
      		$response
		}
    	if ($PsBoundParameters.ContainsKey("name")) {
      		$uri = "https://$sddcManager/v1/clusters"
			$response = Invoke-RestMethod -Method GET -URI $uri -headers $headers
			$response.elements | Where-Object {$_.name -eq $name}
		}
	}
  	Catch {
    	$errorString = ResponseException; Write-Error $errorString
  	}
}
Export-ModuleMember -Function Get-VCFCluster

Function New-VCFCluster
{
  	<#
    	.SYNOPSIS
    	Connects to the specified SDDC Manager and creates a cluster

    	.DESCRIPTION
    	The New-VCFCluster cmdlet connects to the specified SDDC Manager and creates a cluster in a specified workload domains

    	.EXAMPLE
    	PS C:\> New-VCFCluster -json .\WorkloadDomain\addClusterSpec.json
    	This example shows how to create a cluster in a Workload Domain from a json spec
  	#>

  	Param (
    	[Parameter (Mandatory=$true)]
      		[ValidateNotNullOrEmpty()]
      		[string]$json
  	)

  	if (!(Test-Path $json)) {
    	Throw "JSON File Not Found"
  	}
  	else {
    	$ConfigJson = (Get-Content $json) # Read the json file contents into the $ConfigJson variable
    	createHeader # Calls createHeader function to set Accept & Authorization
    	checkVCFToken # Calls the CheckVCFToken function to validate the access token and refresh if necessary
		# Validate the provided JSON input specification file
    	$response = Validate-VCFClusterSpec -json $ConfigJson
    	# the validation API does not currently support polling with a task ID
    	Start-Sleep 5
    	# Submit the job only if the JSON validation task finished with executionStatus=COMPLETED & resultStatus=SUCCEEDED
    	if ($response.executionStatus -eq "COMPLETED" -and $response.resultStatus -eq "SUCCEEDED") {
      		Try {
        		Write-Output "Task validation completed successfully, invoking cluster task on SDDC Manager"
        		$uri = "https://$sddcManager/v1/clusters"
        		$response = Invoke-RestMethod -Method POST -URI $uri -ContentType application/json -headers $headers -body $ConfigJson
        		$response.elements
      		}
      		Catch {
        		$errorString = ResponseException; Write-Error $errorString
      		}
      	else {
        		Write-Error "The validation task commpleted the run with the following problems: $($response.validationChecks.errorResponse.message)"
      		}
    	}
  	}
}
Export-ModuleMember -Function New-VCFCluster

Function Set-VCFCluster
{
  	<#
    	.SYNOPSIS
    	Connects to the specified SDDC Manager & expands or compacts a cluster.

    	.DESCRIPTION
		The Set-VCFCluster cmdlet connects to the specified SDDC Manager & expands or compacts a cluster by adding or
		removing a host(s). A cluster can also be marked for deletion

    	.EXAMPLE
    	PS C:\> Set-VCFCluster -id a511b625-8eb8-417e-85f0-5b47ebb4c0f1 -json .\Cluster\clusterExpansionSpec.json
    	This example shows how to expand a cluster by adding a host(s)

    	.EXAMPLE
    	PS C:\> Set-VCFCluster -id a511b625-8eb8-417e-85f0-5b47ebb4c0f1 -json .\Cluster\clusterCompactionSpec.json
    	This example shows how to compact a cluster by removing a host(s)

    	.EXAMPLE
    	PS C:\> Set-VCFCluster -id a511b625-8eb8-417e-85f0-5b47ebb4c0f1 -markForDeletion
    	This example shows how to mark a cluster for deletion
  	#>

  	Param (
    	[Parameter (Mandatory=$true)]
      		[ValidateNotNullOrEmpty()]
      		[string]$id,
		[Parameter (Mandatory=$false)]
      		[ValidateNotNullOrEmpty()]
      		[string]$json,
		[Parameter (Mandatory=$false)]
      		[ValidateNotNullOrEmpty()]
      		[switch]$markForDeletion
  	)

  	Try {
        createHeader # Calls createHeader function to set Accept & Authorization
        checkVCFToken # Calls the CheckVCFToken function to validate the access token and refresh if necessary
    	if ( -not $PsBoundParameters.ContainsKey("json") -and ( -not $PsBoundParameters.ContainsKey("markForDeletion"))) {
      		Throw "You must include either -json or -markForDeletion"
    	}
    	if ($PsBoundParameters.ContainsKey("json")) {
            validateJsonInput # Calls validateJsonInput Function to check the JSON file provided exists
      		# Validate the provided JSON input specification file
			$response = Validate-VCFUpdateClusterSpec -clusterid $id -json $ConfigJson
			# the validation API does not currently support polling with a task ID
			Start-Sleep 5
			# Submit the job only if the JSON validation task finished with executionStatus=COMPLETED & resultStatus=SUCCEEDED
      		if ($response.executionStatus -eq "COMPLETED" -and $response.resultStatus -eq "SUCCEEDED") {
        		Try {
          			Write-Output "`Task validation completed successfully. Invoking cluster task on SDDC Manager"
          			$uri = "https://$sddcManager/v1/clusters/$id/"
                    $response = Invoke-RestMethod -Method PATCH -URI $uri -headers $headers -ContentType application/json -body $ConfigJson
                    $response
                }
				Catch {
          			$errorString = ResponseException; Write-Error $errorString
        		}
      		}
      		else {
        		Write-Error "The validation task commpleted the run with the following problems: $($response.validationChecks.errorResponse.message)"
      		}
		}
		if ($PsBoundParameters.ContainsKey("markForDeletion") -and ($PsBoundParameters.ContainsKey("id"))) {
            $ConfigJson = '{"markForDeletion": true}'
            $uri = "https://$sddcManager/v1/clusters/$id/"
			$response = Invoke-RestMethod -Method PATCH -URI $uri -ContentType application/json -headers $headers -body $ConfigJson
		}
	}
	Catch {
    	$errorString = ResponseException; Write-Error $errorString
	}
}
Export-ModuleMember -Function Set-VCFCluster

Function Remove-VCFCluster
{
  	<#
    	.SYNOPSIS
    	Connects to the specified SDDC Manager & deletes a cluster.

    	.DESCRIPTION
    	Before a cluster can be deleted it must first be marked for deletion. See Set-VCFCluster
    	The Remove-VCFCluster cmdlet connects to the specified SDDC Manager & deletes a cluster.

    	.EXAMPLE
    	PS C:\> Remove-VCFCluster -id a511b625-8eb8-417e-85f0-5b47ebb4c0f1
    	This example shows how to delete a cluster
  	#>

  	Param (
    	[Parameter (Mandatory=$true)]
      		[ValidateNotNullOrEmpty()]
      		[string]$id
  	)

  	createHeader # Calls createHeader function to set Accept & Authorization
    checkVCFToken # Calls the CheckVCFToken function to validate the access token and refresh if necessary
  	Try {
    	$uri = "https://$sddcManager/v1/clusters/$id"
        $response = Invoke-RestMethod -Method DELETE -URI $uri -headers $headers
        $response
  	}
  	Catch {
    	$errorString = ResponseException; Write-Error $errorString
  	}
}
Export-ModuleMember -Function Remove-VCFCluster

Function Get-VCFClusterValidation
{
  	<#
    	.SYNOPSIS
    	Get the status of the validations for cluster deployment

    	.DESCRIPTION
    	The Get-VCFClusterValidation cmdlet returns the status of a validation of the json

    	.EXAMPLE
    	PS C:\> Get-VCFClusterValidation -id 001235d8-3e40-4a5a-8a89-09985dac1434
    	This example shows how to get the cluster validation task based on the id
  	#>

  	Param (
		[Parameter (Mandatory=$true)]
      		[ValidateNotNullOrEmpty()]
      	    [string]$id
  	)

  	Try {
        createHeader # Calls createHeader function to set Accept & Authorization
        checkVCFToken # Calls the CheckVCFToken function to validate the access token and refresh if necessary
      	$uri = "https://$sddcManager/v1/clusters/validations/$id"
		$response = Invoke-RestMethod -Method GET -URI $uri -headers $headers
      	$response
	}
  	Catch {
    	$errorString = ResponseException; Write-Error $errorString
  	}
}
Export-ModuleMember -Function Get-VCFClusterValidation

######### End APIs for managing Clusters ##########



######### Start APIs for managing Credentials ##########

Function Get-VCFCredential
{
  	<#
    	.SYNOPSIS
    	Connects to the specified SDDC Manager and retrieves a list of credentials.
    	Supported resource types are: VCENTER, ESXI, NSXT_MANAGER, NSXT_EDGE, BACKUP
    	Please note: if you are requesting credentials by resource type then the resource name parameter (if
    	passed) will be ignored (they are mutually exclusive)

    	.DESCRIPTION
    	The Get-VCFCredential cmdlet connects to the specified SDDC Manager and retrieves a list of credentials.
    	Authenticated user must have ADMIN role.

    	.EXAMPLE
    	PS C:\> Get-VCFCredential
    	This example shows how to get a list of credentials

    	.EXAMPLE
    	PS C:\> Get-VCFCredential -resourceType VCENTER
    	This example shows how to get a list of VCENTER credentials

    	.EXAMPLE
    	PS C:\> Get-VCFCredential -resourceName sfo01-m01-esx01.sfo.rainpole.io
        This example shows how to get the credential for a specific resourceName (FQDN)

    	.EXAMPLE
    	PS C:\> Get-VCFCredential -id 3c4acbd6-34e5-4281-ad19-a49cb7a5a275
    	This example shows how to get the credential using the id
  	#>

  	Param (
    	[Parameter (Mandatory=$false)]
      		[ValidateNotNullOrEmpty()]
      		[string]$resourceName,
    	[Parameter (Mandatory=$false)]
      		[ValidateSet("VCENTER", "ESXI", "BACKUP", "NSXT_MANAGER", "NSXT_EDGE")]
        	[ValidateNotNullOrEmpty()]
        	[string]$resourceType,
    	[Parameter (Mandatory=$false)]
        	[ValidateNotNullOrEmpty()]
        	[string]$id
  	)

  Try {
    createHeader # Calls createHeader function to set Accept & Authorization
    checkVCFToken # Calls the CheckVCFToken function to validate the access token and refresh if necessary
    if ($PsBoundParameters.ContainsKey("resourceName")) {
      $uri = "https://$sddcManager/v1/credentials?resourceName=$resourceName"
      $response = Invoke-RestMethod -Method GET -URI $uri -headers $headers
      $response.elements
    }
    elseif ($PsBoundParameters.ContainsKey("id")) {
      $uri = "https://$sddcManager/v1/credentials/$id"
      $response = Invoke-RestMethod -Method GET -URI $uri -headers $headers
      $response
    }
    # if requesting credential by type then name is ignored (mutually exclusive)
    elseif ($PsBoundParameters.ContainsKey("resourceType") ) {
      $uri = "https://$sddcManager/v1/credentials?resourceType=$resourceType"
      $response = Invoke-RestMethod -Method GET -URI $uri -headers $headers
      $response.elements
    }
    else {
      $uri = "https://$sddcManager/v1/credentials"
      $response = Invoke-RestMethod -Method GET -URI $uri -headers $headers
      $response.elements
    }
  }
  Catch {
    $errorString = ResponseException; Write-Error $errorString
  }
}
Export-ModuleMember -Function Get-VCFCredential

Function Set-VCFCredential
{
  	<#
    	.SYNOPSIS
    	Connects to the specified SDDC Manager and updates a credential.

    	.DESCRIPTION
    	The Set-VCFCredential cmdlet connects to the specified SDDC Manager and updates a credential.
    	Credentials can be updated with a specified password(s) or rotated using system generated password(s).

    	.EXAMPLE
    	PS C:\> Set-VCFCredential -json .\Credential\updateCredentialSpec.json
    	This example shows how to update a credential using a json spec
  	#>

  	Param (
		[Parameter (Mandatory=$true)]
      		[ValidateNotNullOrEmpty()]
      		[string]$json
  	)

  	Try {
    	if ($PsBoundParameters.ContainsKey("json")) {
      		if (!(Test-Path $json)) {
        		Throw "JSON File Not Found"
      		}
      		else {
        		$ConfigJson = (Get-Content $json) # Read the json file contents into the $ConfigJson variable
      		}
    	}
    	createHeader # Calls createHeader function to set Accept & Authorization
    	checkVCFToken # Calls the CheckVCFToken function to validate the access token and refresh if necessary
    	$uri = "https://$sddcManager/v1/credentials"
    	$response = Invoke-RestMethod -Method PATCH -URI $uri -ContentType application/json -headers $headers -body $ConfigJson
    	$response
  	}
  	Catch {
    	$errorString = ResponseException; Write-Error $errorString
  	}
}
Export-ModuleMember -Function Set-VCFCredential

Function Get-VCFCredentialTask
{
  	<#
    	.SYNOPSIS
    	Connects to the specified SDDC Manager and retrieves a list of credential tasks in reverse chronological order.

    	.DESCRIPTION
    	The Get-VCFCredentialTask cmdlet connects to the specified SDDC Manager and retrieves a list of
    	credential tasks in reverse chronological order.

    	.EXAMPLE
    	PS C:\> Get-VCFCredentialTask
    	This example shows how to get a list of all credentials tasks

    	.EXAMPLE
    	PS C:\> Get-VCFCredentialTask -id 7534d35d-98fb-43de-bcf7-2776beb6fcc3
    	This example shows how to get the credential tasks for a specific task id

    	.EXAMPLE
    	PS C:\> Get-VCFCredentialTask -id 7534d35d-98fb-43de-bcf7-2776beb6fcc3 -resourceCredentials
    	This example shows how to get resource credentials (for e.g. ESXI) for a credential task id
  	#>

	Param (
    	[Parameter (Mandatory=$false)]
      		[ValidateNotNullOrEmpty()]
      		[string]$id,
		[Parameter (Mandatory=$false)]
      		[ValidateNotNullOrEmpty()]
      		[switch]$resourceCredentials
  	)

  	Try {
    	createHeader # Calls createHeader function to set Accept & Authorization
    	checkVCFToken # Calls the CheckVCFToken function to validate the access token and refresh if necessary
    	if ( -not $PsBoundParameters.ContainsKey("id")) {
      		$uri = "https://$sddcManager/v1/credentials/tasks"
	    	$response = Invoke-RestMethod -Method GET -URI $uri -headers $headers
	    	$response.elements
    	}
    	if ($PsBoundParameters.ContainsKey("id")) {
      		$uri = "https://$sddcManager/v1/credentials/tasks/$id"
      		$response = Invoke-RestMethod -Method GET -URI $uri -headers $headers
      		$response
    	}
    	if ($PsBoundParameters.ContainsKey("id") -and ($PsBoundParameters.ContainsKey("resourceCredentials"))) {
      		$uri = "https://$sddcManager/v1/credentials/tasks/$id/resource-credentials"
      		$response = Invoke-RestMethod -Method GET -URI $uri -headers $headers
      		$response
    	}
  	}
  	Catch {
    	$errorString = ResponseException; Write-Error $errorString
  	}
}
Export-ModuleMember -Function Get-VCFCredentialTask

Function Stop-VCFCredentialTask
{
  	<#
    	.SYNOPSIS
    	Connects to the specified SDDC Manager and cancels a failed update or rotate passwords task.

    	.DESCRIPTION
    	The Stop-VCFCredentialTask cmdlet connects to the specified SDDC Manager and cancles a failed update or rotate passwords task.

    	.EXAMPLE
    	PS C:\> Stop-VCFCredentialTask -id 4d661acc-2be6-491d-9256-ba3c78020e5d
    	This example shows how to cancel a failed rotate or update password task.
  	#>

  	Param (
    	[Parameter (Mandatory=$true)]
      		[ValidateNotNullOrEmpty()]
      		[string]$id
  	)

  	if ($PsBoundParameters.ContainsKey("id")) {
    	$uri = "https://$sddcManager/v1/credentials/tasks/$id"
  	}
  	else {
    	Throw "task id to be cancelled is not provided"
  	}
  	createHeader # Calls createHeader function to set Accept & Authorization
    checkVCFToken # Calls the CheckVCFToken function to validate the access token and refresh if necessary
  	Try {
    	$response = Invoke-RestMethod -Method DELETE -URI $uri -ContentType application/json -headers $headers
    	$response
  	}
  	Catch {
    	$errorString = ResponseException; Write-Error $errorString
  	}
}
Export-ModuleMember -Function Stop-VCFCredentialTask

Function Restart-VCFCredentialTask
{
  	<#
    	.SYNOPSIS
    	Connects to the specified SDDC Manager and retry a failed rotate/update passwords task

    	.DESCRIPTION
    	The Restart-VCFCredentialTask cmdlet connects to the specified SDDC Manager and retry a failed rotate/update password task

    	.EXAMPLE
    	PS C:\> Restart-VCFCredentialTask -id 4d661acc-2be6-491d-9256-ba3c78020e5d -json .\Credential\updateCredentialSpec.json
    	This example shows how to update passwords of a resource type using a json spec
  	#>

	Param (
    	[Parameter (Mandatory=$true)]
      		[ValidateNotNullOrEmpty()]
      		[string]$id,
    	[Parameter (Mandatory=$true)]
      		[ValidateNotNullOrEmpty()]
      		[string]$json
  	)

  	if ($PsBoundParameters.ContainsKey("json")) {
    	if (!(Test-Path $json)) {
      		Throw "JSON File Not Found"
    	}
    	else {
      		$ConfigJson = (Get-Content $json) # Read the json file contents into the $ConfigJson variable
    	}
  	}
  	if ($PsBoundParameters.ContainsKey("id")) {
    	$uri = "https://$sddcManager/v1/credentials/tasks/$id"
  	}
  	else {
    	Throw "task id not provided"
  	}
  	createHeader # Calls createHeader function to set Accept & Authorization
  	checkVCFToken # Calls the CheckVCFToken function to validate the access token and refresh if necessary
  	Try {
    	$response = Invoke-RestMethod -Method PATCH -URI $uri -ContentType application/json -headers $headers -body $ConfigJson
    	$response
  	}
  	Catch {
    	$errorString = ResponseException; Write-Error $errorString
  	}
}
Export-ModuleMember -Function Restart-VCFCredentialTask

######### End APIs for managing Credentials ##########



######### Start APIs for managing Depot Settings ##########

Function Get-VCFDepotCredential
{
  	<#
    	.SYNOPSIS
    	Get Depot Settings

    	.DESCRIPTION
    	Retrieves the configuration for the depot of the connected SDDC Manager

    	.EXAMPLE
    	PS C:\> Get-VCFDepotCredential
    	This example shows credentials that have been configured for the depot.
  	#>

  	Try {
    	createHeader # Calls createHeader function to set Accept & Authorization
    	checkVCFToken # Calls the CheckVCFToken function to validate the access token and refresh if necessary
    	$uri = "https://$sddcManager/v1/system/settings/depot"
    	$response = Invoke-RestMethod -Method GET -URI $uri -headers $headers
    	$response.vmwareAccount
  	}
  	Catch {
    	$errorString = ResponseException; Write-Error $errorString
  	}
}
Export-ModuleMember -Function Get-VCFDepotCredential

Function Set-VCFDepotCredential
{
  	<#
    	.SYNOPSIS
    	Update the Depot Settings

    	.DESCRIPTION
    	Update the configuration for the depot of the connected SDDC Manager

    	.EXAMPLE
    	PS C:\> Set-VCFDepotCredential -username "user@yourdomain.com" -password "VMware1!"
    	This example sets the credentials that have been configured for the depot.
  	#>

  	Param (
    	[Parameter (Mandatory=$true)]
      		[ValidateNotNullOrEmpty()]
      		[string]$username,
		[Parameter (Mandatory=$true)]
      		[ValidateNotNullOrEmpty()]
      		[string]$password
  	)

  	Try {
    	createHeader # Calls createHeader function to set Accept & Authorization
    	checkVCFToken # Calls the CheckVCFToken function to validate the access token and refresh if necessary
    	$uri = "https://$sddcManager/v1/system/settings/depot"
    	if ( -not $PsBoundParameters.ContainsKey("username") -and ( -not $PsBoundParameters.ContainsKey("password"))) {
      		Throw "You must enter a username and password"
		}
    	$ConfigJson = '{"vmwareAccount": {"username": "'+$username+'","password": "'+$password+'"}}'
    	$response = Invoke-RestMethod -Method PUT -URI $uri -ContentType application/json -headers $headers -body $ConfigJson
    	$response
  	}
  	Catch {
    	$errorString = ResponseException; Write-Error $errorString
  	}
}
Export-ModuleMember -Function Set-VCFDepotCredential

######### End APIs for managing Depot Settings ##########



######### Start APIs for managing Domains ##########

Function Get-VCFWorkloadDomain
{
  	<#
   		.SYNOPSIS
    	Connects to the specified SDDC Manager & retrieves a list of workload domains.

    	.DESCRIPTION
    	The Get-VCFWorkloadDomain cmdlet connects to the specified SDDC Manager & retrieves a list of workload domains.

    	.EXAMPLE
    	PS C:\> Get-VCFWorkloadDomain
    	This example shows how to get a list of Workload Domains

    	.EXAMPLE
    	PS C:\> Get-VCFWorkloadDomain -name WLD01
    	This example shows how to get a Workload Domain by name

    	.EXAMPLE
    	PS C:\> Get-VCFWorkloadDomain -id 8423f92e-e4b9-46e7-92f7-befce4755ba2
    	This example shows how to get a Workload Domain by id

    	.EXAMPLE
    	PS C:\> Get-VCFWorkloadDomain -id 8423f92e-e4b9-46e7-92f7-befce4755ba2 -endpoints | ConvertTo-Json
    	This example shows how to get endpoints of a Workload Domain by its id and displays the output in Json format
  	#>

	Param (
    	[Parameter (Mandatory=$false)]
      		[ValidateNotNullOrEmpty()]
      		[string]$name,
		[Parameter (Mandatory=$false)]
      		[ValidateNotNullOrEmpty()]
      		[string]$id,
    	[Parameter (Mandatory=$false)]
      		[ValidateNotNullOrEmpty()]
      		[switch]$endpoints
  	)


  	Try {
		createHeader # Calls createHeader function to set Accept & Authorization
		checkVCFToken # Calls the CheckVCFToken function to validate the access token and refresh if necessary
		if ($PsBoundParameters.ContainsKey("name")) {
      		$uri = "https://$sddcManager/v1/domains"
			$response = Invoke-RestMethod -Method GET -URI $uri -headers $headers
			$response.elements | Where-Object {$_.name -eq $name}
		}
		if ($PsBoundParameters.ContainsKey("id")) {
      		$uri = "https://$sddcManager/v1/domains/$id"
			$response = Invoke-RestMethod -Method GET -URI $uri -headers $headers
			$response
		}
    	if ( -not $PsBoundParameters.ContainsKey("name") -and ( -not $PsBoundParameters.ContainsKey("id"))) {
      		$uri = "https://$sddcManager/v1/domains"
			$response = Invoke-RestMethod -Method GET -URI $uri -headers $headers
			$response.elements
		}
    	if ( $PsBoundParameters.ContainsKey("id") -and ( $PsBoundParameters.ContainsKey("endpoints"))) {
      		$uri = "https://$sddcManager/v1/domains/$id/endpoints"
      		$response = Invoke-RestMethod -Method GET -URI $uri -headers $headers
  			$response.elements
    	}
	}
  	Catch {
    	$errorString = ResponseException; Write-Error $errorString
  }
}
Export-ModuleMember -Function Get-VCFWorkloadDomain

Function New-VCFWorkloadDomain
{
  	<#
    	.SYNOPSIS
    	Connects to the specified SDDC Manager & creates a workload domain.

    	.DESCRIPTION
    	The New-VCFWorkloadDomain cmdlet connects to the specified SDDC Manager & creates a workload domain.

    	.EXAMPLE
    	PS C:\> New-VCFWorkloadDomain -json .\WorkloadDomain\workloadDomainSpec.json
    	This example shows how to create a Workload Domain from a json spec
  	#>

	Param (
    	[Parameter (Mandatory=$true)]
      		[ValidateNotNullOrEmpty()]
      		[string]$json
  	)

    Try {
        validateJsonInput # Calls validateJsonInput Function to check the JSON file provided exists
        createHeader # Calls createHeader function to set Accept & Authorization
        checkVCFToken # Calls the CheckVCFToken function to validate the access token and refresh if necessary
        $response = Validate-WorkloadDomainSpec -json $ConfigJson # Validate the provided JSON input specification file # the validation API does not currently support polling with a task ID
        Start-Sleep 5
        # Submit the job only if the JSON validation task completed with executionStatus=COMPLETED & resultStatus=SUCCEEDED
        if ($response.executionStatus -eq "COMPLETED" -and $response.resultStatus -eq "SUCCEEDED") {
            Write-Output "Task validation completed successfully. Invoking Workload Domain Creation on SDDC Manager"
            $uri = "https://$sddcManager/v1/domains"
            $response = Invoke-RestMethod -Method POST -URI $uri -ContentType application/json -headers $headers -body $ConfigJson
            Return $response
        }
        else {
            Write-Error "The validation task commpleted the run with the following problems:"
            Write-Error $response.validationChecks.errorResponse.message
        }
    }
    Catch {
        $errorString = ResponseException; Write-Error $errorString
    }
}
Export-ModuleMember -Function New-VCFWorkloadDomain

Function Set-VCFWorkloadDomain
{
  	<#
    	.SYNOPSIS
    	Connects to the specified SDDC Manager & marks a workload domain for deletion.

    	.DESCRIPTION
    	Before a workload domain can be deleted it must first be marked for deletion.
    	The Set-VCFWorkloadDomain cmdlet connects to the specified SDDC Manager & marks a workload domain for deletion.

    	.EXAMPLE
    	PS C:\> Set-VCFWorkloadDomain -id fbdcf199-c086-43aa-9071-5d53b5c5b99d
    	This example shows how to mark a workload domain for deletion
  	#>

  	Param (
    	[Parameter (Mandatory=$true)]
      		[ValidateNotNullOrEmpty()]
      		[string]$id
  	)

  	createHeader # Calls createHeader function to set Accept & Authorization
    checkVCFToken # Calls the CheckVCFToken function to validate the access token and refresh if necessary
  	Try {
    	$uri = "https://$sddcManager/v1/domains/$id"
    	$body = '{"markForDeletion": true}'
    	Invoke-RestMethod -Method PATCH -URI $uri -ContentType application/json -headers $headers -body $body # This API does not return a response
  	}
  	Catch {
    	$errorString = ResponseException; Write-Error $errorString
  	}
}
Export-ModuleMember -Function Set-VCFWorkloadDomain

Function Remove-VCFWorkloadDomain
{
  	<#
    	.SYNOPSIS
    	Connects to the specified SDDC Manager & deletes a workload domain.

    	.DESCRIPTION
    	Before a workload domain can be deleted it must first be marked for deletion. See Set-VCFWorkloadDomain
    	The Remove-VCFWorkloadDomain cmdlet connects to the specified SDDC Manager & deletes a workload domain.

   		.EXAMPLE
    	PS C:\> Remove-VCFWorkloadDomain -id fbdcf199-c086-43aa-9071-5d53b5c5b99d
    	This example shows how to delete a workload domain
  	#>

  	Param (
    	[Parameter (Mandatory=$true)]
      		[ValidateNotNullOrEmpty()]
      		[string]$id
  	)

  	createHeader # Calls createHeader function to set Accept & Authorization
    checkVCFToken # Calls the CheckVCFToken function to validate the access token and refresh if necessary
  	Try {
    	$uri = "https://$sddcManager/v1/domains/$id"
    	$response = Invoke-RestMethod -Method DELETE -URI $uri -headers $headers
    	$response
  	}
  	Catch {
    	$errorString = ResponseException; Write-Error $errorString
  	}
}
Export-ModuleMember -Function Remove-VCFWorkloadDomain

######### End APIs for managing Domains ##########



######### Start APIs for managing Federation ##########

Function Get-VCFFederation
{
  <#
    	.SYNOPSIS
    	Get information on existing Federation

    	.DESCRIPTION
    	The Get-VCFFederation cmdlet gets the complete information about the existing VCF Federation

    	.EXAMPLE
    	PS C:\> Get-VCFFederation
    	This example list all details concerning the VCF Federation

    	.EXAMPLE
    	PS C:\> Get-VCFFederation | ConvertTo-Json
    	This example list all details concerning the VCF Federation and outputs them in Json format
  	#>

  	Try {
    	createHeader # Calls createHeader function to set Accept & Authorization
    	checkVCFToken # Calls the CheckVCFToken function to validate the access token and refresh if necessary
    	$uri = "https://$sddcManager/v1/sddc-federation"
    	$response = Invoke-RestMethod -Method GET -URI $uri -headers $headers
    	$response
  	}
  	Catch {
    	$errorString = ResponseException; Write-Error $errorString
  	}
}
Export-ModuleMember -Function Get-VCFFederation

Function Set-VCFFederation
{
  	<#
    	.SYNOPSIS
    	Bootstrap a VMware Cloud Foundation to form a federation

    	.DESCRIPTION
    	The Set-VCFFederation cmdlet bootstraps the creation of a Federation in VCF

    	.EXAMPLE
    	PS C:\> Set-VCFFederation -json createFederation.json
    	This example shows how to create a fedration using the json file
  	#>

  	Param (
    	[Parameter (Mandatory=$true)]
      		[ValidateNotNullOrEmpty()]
      		[string]$json
  	)

  	if (!(Test-Path $json)) {
    	Throw "JSON File Not Found"
  	}
  	else {
    	Try {
      		createHeader # Calls createHeader function to set Accept & Authorization
    		checkVCFToken # Calls the CheckVCFToken function to validate the access token and refresh if necessary
      		$ConfigJson = (Get-Content -Raw $json) # Reads the json file contents into the $ConfigJson variable
      		$uri = "https://$sddcManager/v1/sddc-federation"
      		$response = Invoke-RestMethod -Method PUT -URI $uri -headers $headers -ContentType application/json -body $ConfigJson
      		$response
    	}
    	Catch {
      		$errorString = ResponseException; Write-Error $errorString
    	}
  	}
}
Export-ModuleMember -Function Set-VCFFederation

Function Remove-VCFFederation
{
  	<#
    	.SYNOPSIS
    	Remove VCF Federation

    	.DESCRIPTION
    	A function that ensures VCF Federation is empty and completely dismantles it.

    	.EXAMPLE
    	PS C:\> Remove-VCFFederation
    	This example demonstrates how to dismantle the VCF Federation
  	#>

  	createHeader # Calls createHeader function to set Accept & Authorization
    checkVCFToken # Calls the CheckVCFToken function to validate the access token and refresh if necessary
  	$uri = "https://$sddcManager/v1/sddc-federation"
  	Try {
    	# Verify that SDDC Manager we're connected to is a controller and only one in the Federation
    	$sddcs = Get-VCFFederation | Select-Object memberDetails
    	Foreach ($sddc in $sddcs) {
      		if ($sddc.memberDetails.role -eq "CONTROLLER") {
        		$controller++
        		if ($sddc.memberDetails.role -eq "MEMBER") {
          			$member++
          		}
        	}
      	}
      	if ($controller -gt 1) {
        	Throw "Only one controller can be present when dismantling VCF Federation. Remove additional controllers and try again"
      	}
      	if ($member -gt 0) {
        	Throw "VCF Federation members still exist. Remove all members and additional controllers before dismantling VCF Federation"
      	}
      	$response = Invoke-RestMethod -Method DELETE -URI $uri -headers $headers
      	$response
    }
  	Catch {
    	$errorString = ResponseException; Write-Error $errorString
  	}
}
Export-ModuleMember -Function Remove-VCFFederation

######### Start APIs for managing Federation ##########



######### Start APIs for managing Hosts ##########

Function Get-VCFHost
{
    <#
        .SYNOPSIS
        Connects to the specified SDDC Manager and retrieves a list of hosts.

        .DESCRIPTION
        The Get-VCFHost cmdlet connects to the specified SDDC Manager and retrieves a list of hosts.
        VCF Hosts are defined by status
        - ASSIGNED - Hosts that are assigned to a Workload domain
        - UNASSIGNED_USEABLE - Hosts that are available to be assigned to a Workload Domain
        - UNASSIGNED_UNUSEABLE - Hosts that are currently not assigned to any domain and can be used for other domain tasks after completion of cleanup operation

        .EXAMPLE
        PS C:\> Get-VCFHost
        This example shows how to get all hosts regardless of status

        .EXAMPLE
        PS C:\> Get-VCFHost -Status ASSIGNED
        This example shows how to get all hosts with a specific status

        .EXAMPLE
        PS C:\> Get-VCFHost -id edc4f372-aab5-4906-b6d8-9b96d3113304
        This example shows how to get a host by id

        .EXAMPLE
        PS C:\> Get-VCFHost -fqdn sfo01-m01-esx01.sfo.rainpole.io
        This example shows how to get a host by fqdn
    #>

    Param (
        [Parameter (Mandatory=$false)]
            [ValidateNotNullOrEmpty()]
            [string]$fqdn,
		[Parameter (Mandatory=$false)]
            [ValidateNotNullOrEmpty()]
            [string]$Status,
        [Parameter (Mandatory=$false)]
            [ValidateNotNullOrEmpty()]
            [string]$id
    )

    createHeader # Calls createHeader function to set Accept & Authorization
    checkVCFToken # Calls the CheckVCFToken function to validate the access token and refresh if necessary
    Try {
        if ( -not $PsBoundParameters.ContainsKey("status") -and ( -not $PsBoundParameters.ContainsKey("id")) -and ( -not $PsBoundParameters.ContainsKey("fqdn"))) {
            $uri = "https://$sddcManager/v1/hosts"
            $response = Invoke-RestMethod -Method GET -URI $uri -headers $headers
            $response.elements
        }
        if ($PsBoundParameters.ContainsKey("fqdn")) {
            $uri = "https://$sddcManager/v1/hosts"
            $response = Invoke-RestMethod -Method GET -URI $uri -headers $headers
            $response.elements | Where-Object {$_.fqdn -eq $fqdn}
        }
        if ($PsBoundParameters.ContainsKey("id")) {
            $uri = "https://$sddcManager/v1/hosts/$id"
            $response = Invoke-RestMethod -Method GET -URI $uri -headers $headers
            $response
        }
        if ($PsBoundParameters.ContainsKey("status")) {
            $uri = "https://$sddcManager/v1/hosts?status=$status"
            $response = Invoke-RestMethod -Method GET -URI $uri -headers $headers
            $response.elements
        }
    }
    Catch {
        $errorString = ResponseException; Write-Error $errorString
    }
}
Export-ModuleMember -Function Get-VCFHost

Function New-VCFCommissionedHost
{
    <#
        .SYNOPSIS
        Connects to the specified SDDC Manager and commissions a list of hosts

        .DESCRIPTION
        The New-VCFCommissionedHost cmdlet connects to the specified SDDC Manager and commissions a list of hosts
        Host list spec is provided in a JSON file.

        .EXAMPLE
        PS C:\> New-VCFCommissionedHost -json .\Host\commissionHosts\commissionHostSpec.json
        This example shows how to commission a list of hosts based on the details provided in the JSON file

        .EXAMPLE
        PS C:\> New-VCFCommissionedHost -json .\Host\commissionHosts\commissionHostSpec.json -validate
        This example shows how to validate the JSON spec before starting the workflow
    #>

    Param (
        [Parameter (Mandatory=$true)]
            [ValidateNotNullOrEmpty()]
            [string]$json,
        [Parameter (Mandatory=$false)]
            [ValidateNotNullOrEmpty()]
            [switch]$validate
    )

    If ($MyInvocation.InvocationName -eq "Commission-VCFHost") {Write-Warning "Commission-VCFHost is deprecated and will be removed in a future release of PowerVCF. Automatically redirecting to New-VCFCommissionedHost. Please refactor to New-VCFCommissionedHost at earliest opportunity."}

    Try {
        validateJsonInput # Calls validateJsonInput Function to check the JSON file provided exists
        createHeader # Calls createHeader function to set Accept & Authorization
        checkVCFToken # Calls the CheckVCFToken function to validate the access token and refresh if necessary
        if ( -Not $PsBoundParameters.ContainsKey("validate")) {
            $response = Validate-CommissionHostSpec -json $ConfigJson # Validate the provided JSON input specification file
            $taskId = $response.id # Get the task id from the validation function
            Do {
                # Keep checking until executionStatus is not IN_PROGRESS
                $uri = "https://$sddcManager/v1/hosts/validations/$taskId"
                $response = Invoke-RestMethod -Method GET -URI $uri -Headers $headers -ContentType application/json
            }
            While ($response.executionStatus -eq "IN_PROGRESS")
            # Submit the commissiong job only if the JSON validation task finished with executionStatus=COMPLETED & resultStatus=SUCCEEDED
            if ($response.executionStatus -eq "COMPLETED" -and $response.resultStatus -eq "SUCCEEDED") {
                Write-Output "Task validation completed successfully. Invoking host(s) commissioning on SDDC Manager"
                $uri = "https://$sddcManager/v1/hosts/"
                $response = Invoke-RestMethod -Method POST -URI $uri -headers $headers -ContentType application/json -body $ConfigJson
                Return $response
            }
            else {
                Write-Error "The validation task commpleted the run with the following problems: $($response.validationChecks.errorResponse.message)"
            }
        }
        elseif ($PsBoundParameters.ContainsKey("validate")) {
            $response = Validate-CommissionHostSpec -json $ConfigJson # Validate the provided JSON input specification file
            $taskId = $response.id # Get the task id from the validation function
            Do {
                # Keep checking until executionStatus is not IN_PROGRESS
                $uri = "https://$sddcManager/v1/hosts/validations/$taskId"
                $response = Invoke-RestMethod -Method GET -URI $uri -Headers $headers -ContentType application/json
            }
            While ($response.executionStatus -eq "IN_PROGRESS")
            if ($response.executionStatus -eq "COMPLETED" -and $response.resultStatus -eq "SUCCEEDED") {
                Write-Output "Task validation completed successfully"
                Return $response
            }
            else {
                Write-Error "`n The validation task commpleted the run with the following problems: $($response.validationChecks.errorResponse.message)"
            }
        }
    }
    Catch {
        $errorString = ResponseException; Write-Error $errorString
    }
}
New-Alias -name Commission-VCFHost -Value New-VCFCommissionedHost
Export-ModuleMember -Alias Commission-VCFHost -Function New-VCFCommissionedHost

Function Remove-VCFCommissionedHost
{
    <#
        .SYNOPSIS
        Connects to the specified SDDC Manager and decommissions a list of hosts. Host list is provided in a JSON file.

        .DESCRIPTION
        The Remove-VCFCommissionedHost cmdlet connects to the specified SDDC Manager and decommissions a list of hosts.

        .EXAMPLE
        PS C:\> Remove-VCFCommissionedHost -json .\Host\decommissionHostSpec.json
        This example shows how to decommission a set of hosts based on the details provided in the JSON file.
    #>

    Param (
        [Parameter (Mandatory=$true)]
            [ValidateNotNullOrEmpty()]
            [string]$json
    )

    If ($MyInvocation.InvocationName -eq "Decommission-VCFHost") {Write-Warning "Decommission-VCFHost is deprecated and will be removed in a future release of PowerVCF. Automatically redirecting to Remove-VCFCommissionedHost. Please refactor to Remove-VCFCommissionedHost at earliest opportunity."}

    if (!(Test-Path $json)) {
        Throw "JSON File Not Found"
    }
    else {
        # Reads the json file contents into the $ConfigJson variable
        $ConfigJson = (Get-Content -Raw $json)
        createHeader # Calls createHeader function to set Accept & Authorization
        checkVCFToken # Calls the CheckVCFToken function to validate the access token and refresh if necessary
        $uri = "https://$sddcManager/v1/hosts"
        Try {
            $response = Invoke-RestMethod -Method DELETE -URI $uri -headers $headers -ContentType application/json -body $ConfigJson
			$response
        }
        Catch {
            $errorString = ResponseException; Write-Error $errorString
        }
    }
}
New-Alias -name Decommission-VCFHost -value Remove-VCFCommissionedHost
Export-ModuleMember -Alias Decommission-VCFHost -Function Remove-VCFCommissionedHost

######### End APIs for managing Hosts ##########



######### Start APIs for managing License Keys ##########

Function Get-VCFLicenseKey
{
    <#
        .SYNOPSIS
        Connects to the specified SDDC Manager and retrieves a list of License keys

        .DESCRIPTION
        The Get-VCFLicenseKey cmdlet connects to the specified SDDC Manager and retrieves a list of License keys

        .EXAMPLE
        PS C:\> Get-VCFLicenseKey
        This example shows how to get a list of all License keys

        .EXAMPLE
        PS C:\> Get-VCFLicenseKey -key "AAAAA-AAAAA-AAAAA-AAAAA-AAAAA"
        This example shows how to get a specified License key

        .EXAMPLE
        PS C:\> Get-VCFLicenseKey -productType "VCENTER,VSAN"
        This example shows how to get a License Key by product type
        Supported Product Types: SDDC_MANAGER, VCENTER, VSAN, ESXI, VRA, VROPS, NSXT

        .EXAMPLE
        PS C:\> Get-VCFLicenseKey -status EXPIRED
        This example shows how to get a License by status
        Supported Status Types: EXPIRED, ACTIVE, NEVER_EXPIRES
    #>

    Param (
        [Parameter (Mandatory=$false)]
            [ValidateNotNullOrEmpty()]
            [string]$key,
		[Parameter (Mandatory=$false)]
            [ValidateNotNullOrEmpty()]
            [string]$productType,
		[Parameter (Mandatory=$false)]
            [ValidateNotNullOrEmpty()]
            [string]$status
    )

    Try {
        createHeader # Calls createHeader function to set Accept & Authorization
        checkVCFToken # Calls the CheckVCFToken function to validate the access token and refresh if necessary
        if ($PsBoundParameters.ContainsKey("key")) {
            $uri = "https://$sddcManager/v1/license-keys/$key"
            $response = Invoke-RestMethod -Method GET -URI $uri -headers $headers
            $response
        }
        if ($PsBoundParameters.ContainsKey("productType")) {
            $uri = "https://$sddcManager/v1/license-keys?productType=$productType"
            $response = Invoke-RestMethod -Method GET -URI $uri -headers $headers
			$response.elements
		}
		if ($PsBoundParameters.ContainsKey("status")) {
			$uri = "https://$sddcManager/v1/license-keys?licenseKeyStatus=$status"
			$response = Invoke-RestMethod -Method GET -URI $uri -headers $headers
			$response.elements
		}
        if ( -not $PsBoundParameters.ContainsKey("key") -and ( -not $PsBoundParameters.ContainsKey("productType")) -and ( -not $PsBoundParameters.ContainsKey("status"))) {
            $uri = "https://$sddcManager/v1/license-keys"
			$response = Invoke-RestMethod -Method GET -URI $uri -headers $headers
			$response.elements
		}
    }
    Catch {
        $errorString = ResponseException; Write-Error $errorString
    }
}
Export-ModuleMember -Function Get-VCFLicenseKey

Function New-VCFLicenseKey
{
    <#
        .SYNOPSIS
        Connects to the specified SDDC Manager and adds a new License Key.

        .DESCRIPTION
        The New-VCFLicenseKey cmdlet connects to the specified SDDC Manager and adds a new License Key.

        .EXAMPLE
        PS C:\> New-VCFLicenseKey -json .\LicenseKey\addLicenseKeySpec.json
        This example shows how to add a new License Key
    #>

    Param (
        [Parameter (Mandatory=$true)]
            [ValidateNotNullOrEmpty()]
            [string]$json
    )

    if (!(Test-Path $json)) {
        Throw "JSON File Not Found"
    }
    else {
        $ConfigJson = (Get-Content $json) # Read the createNetworkPool json file contents into the $ConfigJson variable
        createHeader # Calls createHeader function to set Accept & Authorization
        checkVCFToken # Calls the CheckVCFToken function to validate the access token and refresh if necessary
        $uri = "https://$sddcManager/v1/license-keys"
        Try {
            Invoke-RestMethod -Method POST -URI $uri -headers $headers -ContentType application/json -body $ConfigJson
            # This API does not return a response body. Sending GET to validate the License Key creation was successful
            $license = $ConfigJson | ConvertFrom-Json
            $licenseKey = $license.key
            Get-VCFLicenseKey -key $licenseKey
        }
        Catch {
            $errorString = ResponseException; Write-Error $errorString
        }
    }
}
Export-ModuleMember -Function New-VCFLicenseKey

Function Remove-VCFLicenseKey
{
    <#
        .SYNOPSIS
        Connects to the specified SDDC Manager and deletes a license key.

        .DESCRIPTION
        The Remove-VCFLicenseKey cmdlet connects to the specified SDDC Manager and deletes a License Key.
        A license Key can only be removed if it is not in use.

        .EXAMPLE
        PS C:\> Remove-VCFLicenseKey -key "AAAAA-AAAAA-AAAAA-AAAAA-AAAAA"
        This example shows how to delete a License Key
    #>

	Param (
        [Parameter (Mandatory=$true)]
            [ValidateNotNullOrEmpty()]
            [string]$key
    )

    Try {
        createHeader # Calls createHeader function to set Accept & Authorization
        checkVCFToken # Calls the CheckVCFToken function to validate the access token and refresh if necessary
        $uri = "https://$sddcManager/v1/license-keys/$key"
        Invoke-RestMethod -Method DELETE -URI $uri -headers $headers # This API does not return a response
    }
    Catch {
        $errorString = ResponseException; Write-Error $errorString
    }
}
Export-ModuleMember -Function Remove-VCFLicenseKey

######### End APIs for managing License Keys ##########



######### Start APIs for managing Members of the Federation ##########

Function Get-VCFFederationMember
{
    <#
        .SYNOPSIS
        Gets members of the Federation

        .DESCRIPTION
        Gets the complete information about the existing VCF Federation members.

        .EXAMPLE
        PS C:\> Get-VCFFederationMember
        This example lists all details concerning the VCF Federation members.
    #>

    createHeader # Calls createHeader function to set Accept & Authorization
    checkVCFToken # Calls the CheckVCFToken function to validate the access token and refresh if necessary
    $uri = "https://$sddcManager/v1/sddc-federation/members"
    Try {
        $response = Invoke-RestMethod -Method GET -URI $uri -headers $headers
        if (!$response.federationName) {
            Throw "Failed to get members, no Federation found."
        }
        else {
            $response
        }
    }
    Catch {
        $errorString = ResponseException; Write-Error $errorString
    }
}
Export-ModuleMember -Function Get-VCFFederationMember

Function New-VCFFederationInvite
{
    <#
        .SYNOPSIS
        Invite new member to VCF Federation.

        .DESCRIPTION
        The New-VCFFederationInvite cmdlet creates a new invitation for a member to join the existing VCF Federation.

        .EXAMPLE
        PS C:\> New-VCFFederationInvite -inviteeFqdn lax-vcf01.lax.rainpole.io
        This example demonstrates how to create an invitation for a specified VCF Manager from the Federation controller.
    #>

    Param (
	    [Parameter (Mandatory=$true)]
		    [ValidateNotNullOrEmpty()]
			[string]$inviteeFqdn
    )

    createHeader # Calls createHeader function to set Accept & Authorization
    checkVCFToken # Calls the CheckVCFToken function to validate the access token and refresh if necessary
    $uri = "https://$sddcManager/v1/sddc-federation/membership-tokens"
    Try {
        $sddcMemberRole = Get-VCFFederationMembers
        if ($sddcMemberRole.memberDetail.role -ne "CONTROLLER" -and $sddcMemberRole.memberDetail.fqdn -ne $sddcManager) {
            Throw "$sddcManager is not the Federation controller. Invitatons to join Federation can only be sent from the Federation controller."
        }
        else {
            $inviteeDetails = @{
            inviteeRole = 'MEMBER'
            inviteeFqdn = $inviteeFqdn
        }
        $ConfigJson = $inviteeDetails | ConvertTo-Json
        $response = Invoke-RestMethod -Method POST -URI $uri -headers $headers -body $ConfigJson -ContentType 'application/json'
        $response
        }
    }
    Catch {
        $errorString = ResponseException; Write-Error $errorString
    }
}
Export-ModuleMember -Function New-VCFFederationInvite

Function Join-VCFFederation
{
    <#
        .SYNOPSIS
        Join an VMware Cloud Foundation instance to a Federation

        .DESCRIPTION
        The Join-VCFFederation cmdlet joins a VMware Cloud Foundation instance an existing VMware Cloud Foundation
        Federation (Multi-Instance configuration).

        .EXAMPLE
        PS C:\> Join-VCFFederation -json .\joinVCFFederationSpec.json
        This example demonstrates how to join an VCF Federation by referencing config info in JSON file.
    #>

    Param (
        [Parameter (Mandatory=$true)]
            [ValidateNotNullOrEmpty()]
            [string]$json
    )

    if (!(Test-Path $json)) {
        Throw "JSON File Not Found"
    }
    else {
        $ConfigJson = (Get-Content -Raw $json) # Reads the joinSVCFFederation json file contents into the $ConfigJson variable
        createHeader # Calls createHeader function to set Accept & Authorization
        checkVCFToken # Calls the CheckVCFToken function to validate the access token and refresh if necessary
	    $uri = "https://$sddcManager/v1/sddc-federation/members"
        Try {
			$response = Invoke-RestMethod -Method POST -URI $uri -headers $headers -ContentType 'application/json' -body $ConfigJson
            $response
            $taskId = $response.taskId # get the task id from the action
            # keep checking until executionStatus is not IN_PROGRESS
            Do {
                $uri = "https://$sddcManager/v1/sddc-federation/tasks/$taskId"
                $response = Invoke-RestMethod -Method GET -URI $uri -Headers $headers -ContentType 'application/json'
                Start-Sleep -Second 5
            }
            While ($response.status -eq "IN_PROGRESS")
                $response
            }
        Catch {
            $errorString = ResponseException; Write-Error $errorString
        }
    }
}
Export-ModuleMember -Function Join-VCFFederation

######### End APIs for managing Members of the Federation ##########



######### Start APIs for managing NSX-T Clusters ##########

Function Get-VCFNsxtCluster
{
    <#
        .SYNOPSIS
        Gets a list of NSX-T Clusters

        .DESCRIPTION
        The Get-VCFNsxtCluster cmdlet retrieves a list of NSX-T Clusters managed by the connected SDDC Manager

        .EXAMPLE
        PS C:\> Get-VCFNsxtCluster
        This example shows how to get the list of NSX-T Clusters managed by the connected SDDC Manager

        .EXAMPLE
        PS C:\> Get-VCFNsxtCluster -id d189a789-dbf2-46c0-a2de-107cde9f7d24
        This example shows how to return the details for a specic NSX-T Clusters managed by the connected SDDC Manager
        using the ID

        .EXAMPLE
        PS C:\> Get-VCFNsxtCluster | select vipfqdn
        This example shows how to get the list of NSX-T Clusters managed by the connected SDDC Manager but only return the vipfqdn
    #>

    Param (
        [Parameter (Mandatory=$false)]
            [ValidateNotNullOrEmpty()]
            [string]$id
    )

    Try {
        createHeader # Calls createHeader function to set Accept & Authorization
        checkVCFToken # Calls the CheckVCFToken function to validate the access token and refresh if necessary
        if (-not $PsBoundParameters.ContainsKey("id") -and (-not $PsBoundParameters.ContainsKey("domainId"))) {
            $uri = "https://$sddcManager/v1/nsxt-clusters"
            $response = Invoke-RestMethod -Method GET -URI $uri -headers $headers
            $response.elements
        }
        if ($PsBoundParameters.ContainsKey("id")) {
            $uri = "https://$sddcManager/v1/nsxt-clusters/$id"
            $response = Invoke-RestMethod -Method GET -URI $uri -headers $headers
            $response
        }
    }
    Catch {
        $errorString = ResponseException; Write-Error $errorString
    }
}
Export-ModuleMember -Function Get-VCFNsxtCluster

######### End APIs for managing NSX-T Clusters ##########



######### Start APIs for managing Network Pools ##########

Function Get-VCFNetworkPool
{
    <#
        .SYNOPSIS
        Connects to the specified SDDC Manager & retrieves a list of Network Pools.

        .DESCRIPTION
        The Get-VCFNetworkPool cmdlet connects to the specified SDDC Manager & retrieves a list of Network Pools.

        .EXAMPLE
        PS C:\> Get-VCFNetworkPool
        This example shows how to get a list of all Network Pools

        .EXAMPLE
        PS C:\> Get-VCFNetworkPool -name sfo01-networkpool
        This example shows how to get a Network Pool by name

        .EXAMPLE
        PS C:\> Get-VCFNetworkPool -id 40b0b36d-36d6-454c-814b-ba8bf9b383e3
        This example shows how to get a Network Pool by id
    #>

    Param (
        [Parameter (Mandatory=$false)]
            [ValidateNotNullOrEmpty()]
            [string]$name,
		[Parameter (Mandatory=$false)]
            [ValidateNotNullOrEmpty()]
            [string]$id
    )

    Try {
        createHeader # Calls createHeader function to set Accept & Authorization
        checkVCFToken # Calls the CheckVCFToken function to validate the access token and refresh if necessary
        if ( -not $PsBoundParameters.ContainsKey("name") -and ( -not $PsBoundParameters.ContainsKey("id"))) {
            $uri = "https://$sddcManager/v1/network-pools"
            $response = Invoke-RestMethod -Method GET -URI $uri -headers $headers
            $response.elements
        }
        if ($PsBoundParameters.ContainsKey("id")) {
            $uri = "https://$sddcManager/v1/network-pools/$id"
            $response = Invoke-RestMethod -Method GET -URI $uri -headers $headers
            $response
        }
        if ($PsBoundParameters.ContainsKey("name")) {
            $uri = "https://$sddcManager/v1/network-pools"
			$response = Invoke-RestMethod -Method GET -URI $uri -headers $headers
			$response.elements | Where-Object {$_.name -eq $name}
        }
    }
    Catch {
        $errorString = ResponseException; Write-Error $errorString
    }
}
Export-ModuleMember -Function Get-VCFNetworkPool

Function New-VCFNetworkPool
{
    <#
        .SYNOPSIS
        Connects to the specified SDDC Manager & creates a new Network Pool.

        .DESCRIPTION
        The New-VCFNetworkPool cmdlet connects to the specified SDDC Manager & creates a new Network Pool.
        Network Pool spec is provided in a JSON file.

        .EXAMPLE
        PS C:\> New-VCFNetworkPool -json .\NetworkPool\createNetworkPoolSpec.json
        This example shows how to create a Network Pool
    #>

    Param (
        [Parameter (Mandatory=$true)]
            [ValidateNotNullOrEmpty()]
            [string]$json
    )

    Try {
        validateJsonInput # Calls validateJsonInput Function to check the JSON file provided exists
        createHeader # Calls createHeader function to set Accept & Authorization
        checkVCFToken # Calls the CheckVCFToken function to validate the access token and refresh if necessary
        $uri = "https://$sddcManager/v1/network-pools"
        Invoke-RestMethod -Method POST -URI $uri -headers $headers -ContentType application/json -body $ConfigJson
		# This API does not return a response body. Sending GET to validate the Network Pool creation was successful
		$validate = $ConfigJson | ConvertFrom-Json
		$poolName = $validate.name
		Get-VCFNetworkPool -name $poolName
    }
    Catch {
        $errorString = ResponseException; Write-Error $errorString
    }
}
Export-ModuleMember -Function New-VCFNetworkPool

Function Remove-VCFNetworkPool
{
    <#
        .SYNOPSIS
        Connects to the specified SDDC Manager & deletes a Network Pool

        .DESCRIPTION
        The Remove-VCFNetworkPool cmdlet connects to the specified SDDC Manager & deletes a Network Pool

        .EXAMPLE
        PS C:\> Remove-VCFNetworkPool -id 7ee7c7d2-5251-4bc9-9f91-4ee8d911511f
        This example shows how to get a Network Pool by id
    #>

	Param (
        [Parameter (Mandatory=$true)]
            [ValidateNotNullOrEmpty()]
            [string]$id
    )

    Try {
        createHeader # Calls createHeader function to set Accept & Authorization
        checkVCFToken # Calls the CheckVCFToken function to validate the access token and refresh if necessary
        $uri = "https://$sddcManager/v1/network-pools/$id"
        Invoke-RestMethod -Method DELETE -URI $uri -headers $headers # This API does not return a response
    }
    Catch {
        $errorString = ResponseException; Write-Error $errorString
    }
}
Export-ModuleMember -Function Remove-VCFNetworkPool

Function Get-VCFNetworkIPPool
{
    <#
        .SYNOPSIS
        Get a Network of a Network Pool

        .DESCRIPTION
        The Get-VCFNetworkIPPool cmdlet connects to the specified SDDC Manager and retrieves a list of the networks
        configured for the provided network pool.

        .EXAMPLE
        PS C:\> Get-VCFNetworkIPPool -id 917bcf8f-93e8-4b84-9627-471899c05f52
        This example shows how to get a list of all networks associated to the network pool based on the id provided

        .EXAMPLE
        PS C:\> Get-VCFNetworkIPPool -id 917bcf8f-93e8-4b84-9627-471899c05f52 -networkid c2197368-5b7c-4003-80e5-ff9d3caef795
        This example shows how to get a list of details for a specific network associated to the network pool using ids
    #>

    Param (
        [Parameter (Mandatory=$true)]
            [ValidateNotNullOrEmpty()]
            [string]$id,
        [Parameter (Mandatory=$false)]
            [ValidateNotNullOrEmpty()]
            [string]$networkid
    )

    Try {
        createHeader # Calls createHeader function to set Accept & Authorization
        checkVCFToken # Calls the CheckVCFToken function to validate the access token and refresh if necessary
        if ($PsBoundParameters.ContainsKey("id")) {
            $uri = "https://$sddcManager/v1/network-pools/$id/networks"
            $response = Invoke-RestMethod -Method GET -URI $uri -headers $headers
            $response.elements
        }
        if ($PsBoundParameters.ContainsKey("id") -and ($PsBoundParameters.ContainsKey("networkid"))) {
            $uri = "https://$sddcManager/v1/network-pools/$id/networks/$networkid"
            $response = Invoke-RestMethod -Method GET -URI $uri -headers $headers
            $response.elements
        }
    }
    Catch {
        $errorString = ResponseException; Write-Error $errorString
    }
}
Export-ModuleMember -Function Get-VCFNetworkIPPool

Function Add-VCFNetworkIPPool
{
    <#
        .SYNOPSIS
        Add an IP Pool to the Network of a Network Pool

        .DESCRIPTION
        The Add-VCFNetworkIPPool cmdlet connects to the specified SDDC Manager and adds a new IP Pool
        to an existing Network within a Network Pool.

        .EXAMPLE
        PS C:\> Add-VCFNetworkIPPool -id 917bcf8f-93e8-4b84-9627-471899c05f52 -networkid c2197368-5b7c-4003-80e5-ff9d3caef795 -ipStart 192.168.110.61 -ipEnd 192.168.110.64
        This example shows how create a new IP Pool on the existing network for a given Network Pool
    #>

    Param (
        [Parameter (Mandatory=$true)]
            [ValidateNotNullOrEmpty()]
            [string]$id,
        [Parameter (Mandatory=$true)]
            [ValidateNotNullOrEmpty()]
            [string]$networkid,
        [Parameter (Mandatory=$true)]
            [ValidateNotNullOrEmpty()]
            [string]$ipStart,
        [Parameter (Mandatory=$true)]
            [ValidateNotNullOrEmpty()]
            [string]$ipEnd
    )

    Try {
        createHeader # Calls createHeader function to set Accept & Authorization
        checkVCFToken # Calls the CheckVCFToken function to validate the access token and refresh if necessary
        $uri = "https://$sddcManager/v1/network-pools/$id/networks/$networkid/ip-pools"
        $body = '{"end": "'+$ipEnd+'","start": "'+$ipStart+'"}'
        $response = Invoke-RestMethod -Method POST -URI $uri -headers $headers -ContentType application/json -body $body
        $response
    }
    Catch {
        $errorString = ResponseException; Write-Error $errorString
    }
}
Export-ModuleMember -Function Add-VCFNetworkIPPool

Function Remove-VCFNetworkIPPool
{
    <#
        .SYNOPSIS
        Remove an IP Pool from the Network of a Network Pool

        .DESCRIPTION
        The Remove-VCFNetworkIPPool cmdlet connects to the specified SDDC Manager and removes an IP Pool assigned to an
        existing Network within a Network Pool.

        .EXAMPLE
        PS C:\> Remove-VCFNetworkIPPool -id 917bcf8f-93e8-4b84-9627-471899c05f52 -networkid c2197368-5b7c-4003-80e5-ff9d3caef795 -ipStart 192.168.110.61 -ipEnd 192.168.110.64
        This example shows how remove an IP Pool on the existing network for a given Network Pool
    #>

    Param (
        [Parameter (Mandatory=$true)]
            [ValidateNotNullOrEmpty()]
            [string]$id,
        [Parameter (Mandatory=$true)]
            [ValidateNotNullOrEmpty()]
            [string]$networkid,
        [Parameter (Mandatory=$true)]
            [ValidateNotNullOrEmpty()]
            [string]$ipStart,
        [Parameter (Mandatory=$true)]
            [ValidateNotNullOrEmpty()]
            [string]$ipEnd
    )

    Try {
        createHeader # Calls createHeader function to set Accept & Authorization
        checkVCFToken # Calls the CheckVCFToken function to validate the access token and refresh if necessary
        $uri = "https://$sddcManager/v1/network-pools/$id/networks/$networkid/ip-pools"
        $body = '{"end": "'+$ipEnd+'","start": "'+$ipStart+'"}'
        $response = Invoke-RestMethod -Method DELETE -URI $uri -headers $headers -ContentType application/json -body $body
        $response
    }
    Catch {
        $errorString = ResponseException; Write-Error $errorString
    }
}
Export-ModuleMember -Function Remove-VCFNetworkIPPool

######### End APIs for managing Network Pools ##########



######### Start APIs for managing NSX-T Edge Clusters ##########

Function Get-VCFEdgeCluster
{
     <#
        .SYNOPSIS
        Get the Edge Clusters

        .DESCRIPTION
        The Get-VCFEdgeCluster cmdlet gets a list of NSX-T Edge Clusters

        .EXAMPLE
        PS C:\> Get-VCFEdgeCluster
        This example list all NSX-T Edge Clusters

        .EXAMPLE
        PS C:\> Get-VCFEdgeCluster -id b4e3b2c4-31e8-4816-b1c5-801e848bef09
        This example list the NSX-T Edge Cluster by id
    #>

    Param (
        [Parameter (Mandatory=$false)]
            [ValidateNotNullOrEmpty()]
            [string]$id
    )

    Try {
        createHeader # Calls createHeader function to set Accept & Authorization
        checkVCFToken # Calls the CheckVCFToken function to validate the access token and refresh if necessary
        if ( -not $PsBoundParameters.ContainsKey("id")) {
            $uri = "https://$sddcManager/v1/edge-clusters"
            $response = Invoke-RestMethod -Method GET -URI $uri -headers $headers
            $response.elements
        }
        if ($PsBoundParameters.ContainsKey("id")) {
            $uri = "https://$sddcManager/v1/edge-clusters/$id"
            $response = Invoke-RestMethod -Method GET -URI $uri -headers $headers
            $response
        }
    }
    Catch {
        $errorString = ResponseException; Write-Error $errorString
    }
}
Export-ModuleMember -Function Get-VCFEdgeCluster

Function New-VCFEdgeCluster
{
    <#
        .SYNOPSIS
        Connects to the specified SDDC Manager & creates an NSX-T edge cluster.

        .DESCRIPTION
        The New-VCFEdgeCluster cmdlet connects to the specified SDDC Manager & creates an NSX-T edge cluster.

        .EXAMPLE
        PS C:\> New-VCFEdgeCluster -json .\SampleJSON\EdgeCluster\edgeClusterSpec.json
        This example shows how to create an NSX-T edge cluster from a json spec

        .EXAMPLE
        PS C:\> New-VCFEdgeCluster -json .\SampleJSON\EdgeCluster\edgeClusterSpec.json -validate
        This example shows how to validate the JSON spec for Edge Cluster creation
    #>

	Param (
        [Parameter (Mandatory=$true)]
            [ValidateNotNullOrEmpty()]
            [string]$json,
        [Parameter (Mandatory=$false)]
            [ValidateNotNullOrEmpty()]
            [switch]$validate
    )

    Try {
        validateJsonInput # Calls validateJsonInput Function to check the JSON file provided exists
        createHeader # Calls createHeader function to set Accept & Authorization
        checkVCFToken # Calls the CheckVCFToken function to validate the access token and refresh if necessary
        if ( -Not $PsBoundParameters.ContainsKey("validate")) {
            $response = Validate-EdgeClusterSpec -json $ConfigJson # Validate the provided JSON input specification file
            $taskId = $response.id # Get the task id from the validation function
            Do {
                # Keep checking until executionStatus is not IN_PROGRESS
                $uri = "https://$sddcManager/v1/edge-clusters/validations/$taskId"
                $response = Invoke-RestMethod -Method GET -URI $uri -Headers $headers -ContentType application/json
            }
            While ($response.executionStatus -eq "IN_PROGRESS")
            # Submit the commissiong job only if the JSON validation task finished with executionStatus=COMPLETED & resultStatus=SUCCEEDED
            if ($response.executionStatus -eq "COMPLETED" -and $response.resultStatus -eq "SUCCEEDED") {
                Write-Output "Task validation completed successfully, invoking NSX-T Edge Cluster Creation on SDDC Manager"
                $uri = "https://$sddcManager/v1/edge-clusters"
                $response = Invoke-RestMethod -Method POST -URI $uri -ContentType application/json -headers $headers -body $ConfigJson
                Return $response
            }
            else {
                Write-Error "The validation task commpleted the run with the following problems: $($response.validationChecks.errorResponse.message)"
            }
        }
        elseif ($PsBoundParameters.ContainsKey("validate")) {
            $response = Validate-EdgeClusterSpec -json $ConfigJson # Validate the provided JSON input specification file
            $taskId = $response.id # Get the task id from the validation function
            Do {
                # Keep checking until executionStatus is not IN_PROGRESS
                $uri = "https://$sddcManager/v1/edge-clusters/validations/$taskId"
                $response = Invoke-RestMethod -Method GET -URI $uri -Headers $headers -ContentType application/json
            }
            While ($response.executionStatus -eq "IN_PROGRESS")
            if ($response.executionStatus -eq "COMPLETED" -and $response.resultStatus -eq "SUCCEEDED") {
                Write-Output "Task validation completed successfully"
                Return $response
            }
            else {
                Write-Error "The validation task commpleted the run with the following problems: $($response.validationChecks.errorResponse.message)"
            }
        }
    }
    Catch {
        $errorString = ResponseException; Write-Error $errorString
    }
}
Export-ModuleMember -Function New-VCFEdgeCluster

######### End APIs for managing NSX-T Edge Clusters ##########



######### Start APIs for managing Personalities ##########

Function Get-VCFPersonality
{
     <#
        .SYNOPSIS
        Get the vSphere Lifecycle Manager personalities

        .DESCRIPTION
        The Get-VCFPersonality cmdlet gets the vSphere Lifecycle Manager personalities which are available via depot access

        .EXAMPLE
        PS C:\> Get-VCFPersonality
        This example list all the vSphere Lifecycle Manager personalities availble in the depot

        .EXAMPLE
        PS C:\> Get-VCFPersonality -id b4e3b2c4-31e8-4816-b1c5-801e848bef09
        This example gets a vSphere Lifecycle Manager personality by ID
    #>

    Param (
        [Parameter (Mandatory=$false)]
            [ValidateNotNullOrEmpty()]
            [string]$id
    )

    Try {
        createHeader # Calls createHeader function to set Accept & Authorization
        checkVCFToken # Calls the CheckVCFToken function to validate the access token and refresh if necessary
        if ( -not $PsBoundParameters.ContainsKey("id")) {
            $uri = "https://$sddcManager/v1/personalities"
            $response = Invoke-RestMethod -Method GET -URI $uri -headers $headers
            $response.elements
        }
        if ($PsBoundParameters.ContainsKey("id")) {
            $uri = "https://$sddcManager/v1/personalities/$id"
            $response = Invoke-RestMethod -Method GET -URI $uri -headers $headers
            $response
        }
    }
    Catch {
        $errorString = ResponseException; Write-Error $errorString
    }
}
Export-ModuleMember -Function Get-VCFPersonality

######### End APIs for managing Personalities ##########



######### Start APIs for managing Federation Tasks ##########

Function Get-VCFFederationTask
{
    <#
        .SYNOPSIS
        Get task status for Federation operations

        .DESCRIPTION
        The Get-VCFFederationTask cmdlet gets the status of tasks relating to Federation operations

        .EXAMPLE
        PS C:\> Get-VCFFederationTask -id f6f38f6b-da0c-4ef9-9228-9330f3d30279
        This example list all tasks for Federation operations
    #>

    Param (
        [Parameter (Mandatory=$true)]
            [ValidateNotNullOrEmpty()]
            [string]$id
    )

    Try {
        createHeader # Calls createHeader function to set Accept & Authorization
        checkVCFToken # Calls the CheckVCFToken function to validate the access token and refresh if necessary
        $uri = "https://$sddcManager/v1/sddc-federation/tasks/$id"
        $response = Invoke-RestMethod -Method GET -URI $uri -headers $headers
        $response
    }
    Catch {
        $errorString = ResponseException; Write-Error $errorString
    }
}
Export-ModuleMember -Function Get-VCFFederationTask

######### End APIs for managing Federation Tasks ##########



######### Start APIs for managing SDDC (Cloud Builder) ##########

Function Get-CloudBuilderSDDC
{
    <#
        .SYNOPSIS
        Retrieve all SDDCs

        .DESCRIPTION
        The Get-CloudBuilderSDDC cmdlet gets a list of SDDC deployments from Cloud Builder

        .EXAMPLE
        PS C:\> Get-CloudBuilderSDDC
        This example list all SDDC deployments from Cloud Builder

        .EXAMPLE
        PS C:\> Get-CloudBuilderSDDC -id 51cc2d90-13b9-4b62-b443-c1d7c3be0c23
        This example gets the SDDC deployment with a specific ID from Cloud Builder
    #>

    Param (
        [Parameter (Mandatory=$false)]
            [ValidateNotNullOrEmpty()]
            [string]$id
    )

    Try {
        createBasicAuthHeader # Calls createBasicAuthHeader Function to basic auth
        if ( -not $PsBoundParameters.ContainsKey("id")) {
            $uri = "https://$cloudBuilder/v1/sddcs"
            $response = Invoke-RestMethod -Method GET -URI $uri -headers $headers
            $response.elements
        }
        elseif ($PsBoundParameters.ContainsKey("id")) {
            $uri = "https://$cloudBuilder/v1/sddcs/$id"
            $response = Invoke-RestMethod -Method GET -URI $uri -headers $headers
            $response
        }
    }
    Catch {
        $errorString = ResponseException; Write-Error $errorString
    }
}
Export-ModuleMember -Function Get-CloudBuilderSDDC

Function Start-CloudBuilderSDDC
{
    <#
        .SYNOPSIS
        Create an SDDC

        .DESCRIPTION
        The Start-CloudBuilderSDDC cmdlet starts the deployment based on the SddcSpec.json provided

        .EXAMPLE
        PS C:\> Start-CloudBuilderSDDC -json .\SampleJSON\SDDC\SddcSpec.json
        This example starts the deployment using the SddcSpec.json
    #>

    Param (
        [Parameter (Mandatory=$true)]
            [ValidateNotNullOrEmpty()]
            [string]$json
    )

    Try {
        validateJsonInput # Calls validateJsonInput Function to check the JSON file provided exists
        createBasicAuthHeader # Calls createBasicAuthHeader Function to basic auth
        $uri = "https://$cloudBuilder/v1/sddcs"
        $response = Invoke-RestMethod -Method POST -URI $uri -headers $headers -ContentType application/json -body $ConfigJson
        $response
    }
    Catch {
        $errorString = ResponseException; Write-Error $errorString
    }
}
Export-ModuleMember -Function Start-CloudBuilderSDDC

Function Restart-CloudBuilderSDDC
{
    <#
        .SYNOPSIS
        Retry failed SDDC creation

        .DESCRIPTION
        The Restart-CloudBuilderSDDC retries a deployment on Cloud Builder

        .EXAMPLE
        PS C:\> Restart-CloudBuilderSDDC -id bedf19f8-9dfe-4c60-aae4-bca986a65a31
        This example retries a deployment on Cloud Builder based on the ID

        .EXAMPLE
        PS C:\> Restart-CloudBuilderSDDC -id bedf19f8-9dfe-4c60-aae4-bca986a65a31 -json .\SampleJSON\SDDC\SddcSpec.json
        This example retries a deployment on Cloud Builder based on the ID with an updated JSON file
    #>

    Param (
        [Parameter (Mandatory=$true)]
            [ValidateNotNullOrEmpty()]
            [string]$id,
        [Parameter (Mandatory=$false)]
            [ValidateNotNullOrEmpty()]
            [string]$json
    )

    Try {
        createBasicAuthHeader # Calls createBasicAuthHeader Function to basic auth
        if ($PsBoundParameters.ContainsKey("id") -and ($PsBoundParameters.ContainsKey("json"))) {
            validateJsonInput # Calls validateJsonInput Function to check the JSON file provided exists
            $uri = "https://$cloudBuilder/v1/sddcs/$id"
            $response = Invoke-RestMethod -Method PATCH -URI $uri -headers $headers -ContentType application/json -body $ConfigJson
            $response
        }
        elseif ($PsBoundParameters.ContainsKey("id") -and (-not $PsBoundParameters.ContainsKey("json"))) {
            $uri = "https://$cloudBuilder/v1/sddcs/$id"
            $response = Invoke-RestMethod -Method PATCH -URI $uri -headers $headers
            $response
        }
    }
    Catch {
        $errorString = ResponseException; Write-Error $errorString
    }
}
Export-ModuleMember -Function Restart-CloudBuilderSDDC

Function Get-CloudBuilderSDDCValidation
{
    <#
        .SYNOPSIS
        Get all SDDC specification validations

        .DESCRIPTION
        The Get-CloudBuilderSDDCValidation cmdlet gets a list of SDDC validations from Cloud Builder

        .EXAMPLE
        PS C:\> Get-CloudBuilderSDDCValidation
        This example list all SDDC validations from Cloud Builder

        .EXAMPLE
        PS C:\> Get-CloudBuilderSDDCValidation -id 1ff80635-b878-441a-9e23-9369e1f6e5a3
        This example gets the SDDC validation with a specific ID from Cloud Builder
    #>

    Param (
        [Parameter (Mandatory=$false)]
            [ValidateNotNullOrEmpty()]
            [string]$id
    )

    Try {
        createBasicAuthHeader # Calls createBasicAuthHeader Function to basic auth
        if ( -not $PsBoundParameters.ContainsKey("id")) {
            $uri = "https://$cloudBuilder/v1/sddcs/validations"
            $response = Invoke-RestMethod -Method GET -URI $uri -headers $headers
            $response.elements
        }
        elseif ($PsBoundParameters.ContainsKey("id")) {
            $uri = "https://$cloudBuilder/v1/sddcs/validations/$id"
            $response = Invoke-RestMethod -Method GET -URI $uri -headers $headers
            $response
        }
    }
    Catch {
        $errorString = ResponseException; Write-Error $errorString
    }
}
Export-ModuleMember -Function Get-CloudBuilderSDDCValidation

Function Start-CloudBuilderSDDCValidation
{
    <#
        .SYNOPSIS
        Validate SDDC specification before creation

        .DESCRIPTION
        The Start-CloudBuilderSDDCValidation cmdlet performs validation of the SddcSpec.json provided

        .EXAMPLE
        PS C:\> Start-CloudBuilderSDDCValidation -json .\SampleJSON\SDDC\SddcSpec.json
        This example starts the validation of the SddcSpec.json
    #>

    Param (
        [Parameter (Mandatory=$true)]
            [ValidateNotNullOrEmpty()]
            [string]$json
    )

    Try {
        validateJsonInput # Calls validateJsonInput Function to check the JSON file provided exists
        createBasicAuthHeader # Calls createBasicAuthHeader Function to basic auth
        $uri = "https://$cloudBuilder/v1/sddcs/validations"
        $response = Invoke-RestMethod -Method POST -URI $uri -headers $headers -ContentType application/json -body $ConfigJson
        $response
    }
    Catch {
        $errorString = ResponseException; Write-Error $errorString
    }
}
Export-ModuleMember -Function Start-CloudBuilderSDDCValidation

Function Stop-CloudBuilderSDDCValidation
{
    <#
        .SYNOPSIS
        Cancel SDDC specification validation

        .DESCRIPTION
        The Stop-CloudBuilderSDDCValidation cancels a validation in progress on Cloud Builder

        .EXAMPLE
        PS C:\> Stop-CloudBuilderSDDCValidation -id bedf19f8-9dfe-4c60-aae4-bca986a65a31
        This example stops a validation that is running on Cloud Builder based on the ID
    #>

    Param (
        [Parameter (Mandatory=$true)]
            [ValidateNotNullOrEmpty()]
            [string]$id
    )

    Try {
        createBasicAuthHeader # Calls createBasicAuthHeader Function to basic auth
        $uri = "https://$cloudBuilder/v1/sddcs/validations/$id"
        $response = Invoke-RestMethod -Method DELETE -URI $uri -headers $headers
        $response
    }
    Catch {
        $errorString = ResponseException; Write-Error $errorString
    }
}
Export-ModuleMember -Function Stop-CloudBuilderSDDCValidation

Function Restart-CloudBuilderSDDCValidation
{
    <#
        .SYNOPSIS
        Retry SDDC validation

        .DESCRIPTION
        The Restart-CloudBuilderSDDCValidation reties a validation on Cloud Builder

        .EXAMPLE
        PS C:\> Restart-CloudBuilderSDDCValidation -id bedf19f8-9dfe-4c60-aae4-bca986a65a31
        This example retries a validation on Cloud Builder based on the ID
    #>

    Param (
        [Parameter (Mandatory=$true)]
            [ValidateNotNullOrEmpty()]
            [string]$id
    )

    Try {
        createBasicAuthHeader # Calls createBasicAuthHeader Function to basic auth
        $uri = "https://$cloudBuilder/v1/sddcs/validations/$id"
        $response = Invoke-RestMethod -Method PATCH -URI $uri -headers $headers
        $response
    }
    Catch {
        $errorString = ResponseException; Write-Error $errorString
    }
}
Export-ModuleMember -Function Restart-CloudBuilderSDDCValidation

######### End APIs for managing SDDC (Cloud Builder) ##########



######### Start APIs for managing SDDC Manager ##########

Function Get-VCFManager
{
    <#
        .SYNOPSIS
        Get a list of SDDC Managers

        .DESCRIPTION
        The Get-VCFManager cmdlet retrieves the SDDC Manager details

        .EXAMPLE
        PS C:\> Get-VCFManager
        This example shows how to retrieve a list of SDDC Managers

        .EXAMPLE
        PS C:\> Get-VCFManager -id 60d6b676-47ae-4286-b4fd-287a888fb2d0
        This example shows how to return the details for a specific SDDC Manager based on the ID

        .EXAMPLE
        PS C:\> Get-VCFManager -domain 1a6291f2-ed54-4088-910f-ead57b9f9902
        This example shows how to return the details for a specific SDDC Manager based on a domain ID
    #>

    Param (
        [Parameter (Mandatory=$false)]
            [ValidateNotNullOrEmpty()]
            [string]$id,
        [Parameter (Mandatory=$false)]
            [ValidateNotNullOrEmpty()]
            [string]$domainId
    )

    Try {
        createHeader # Calls createHeader function to set Accept & Authorization
        checkVCFToken # Calls the CheckVCFToken function to validate the access token and refresh if necessary
        if ($PsBoundParameters.ContainsKey("id")) {
            $uri = "https://$sddcManager/v1/sddc-managers/$id"
            $response = Invoke-RestMethod -Method GET -URI $uri -headers $headers
            $response
        }
        if (-not $PsBoundParameters.ContainsKey("id") -and (-not $PsBoundParameters.ContainsKey("domainId"))) {
            $uri = "https://$sddcManager/v1/sddc-managers"
            $response = Invoke-RestMethod -Method GET -URI $uri -headers $headers
            $response.elements
        }
        if ($PsBoundParameters.ContainsKey("domainId")) {
            $uri = "https://$sddcManager/v1/sddc-managers/?domain=$domainId"
            $response = Invoke-RestMethod -Method GET -URI $uri -headers $headers
            $response.elements
        }
    }
    Catch {
        $errorString = ResponseException; Write-Error $errorString
    }
}
Export-ModuleMember -Function Get-VCFManager

######### End APIs for managing SDDC Manager ##########



######### Start APIs for managing System Prechecks ##########

Function Start-VCFSystemPrecheck
{
    <#
        .SYNOPSIS
        The Start-VCFSystemPrecheck cmdlet performs system level health checks

        .DESCRIPTION
        The Start-VCFSystemPrecheck cmdlet performs system level health checks and upgrade pre-checks for an upgrade to be successful

        .EXAMPLE
        PS C:\> Start-VCFSystemPrecheck -json .\SystemCheck\precheckVCFSystem.json
        This example shows how to perform system level health check
    #>

	Param (
        [Parameter (Mandatory=$true)]
            [ValidateNotNullOrEmpty()]
            [string]$json
    )

    Try {
        createHeader # Calls createHeader function to set Accept & Authorization
        checkVCFToken # Calls the CheckVCFToken function to validate the access token and refresh if necessary
        $uri = "https://$sddcManager/v1/system/prechecks"
        $response = Invoke-RestMethod -Method POST -URI $uri -ContentType application/json -headers $headers -body $json
        $response
    }
    Catch {
        $errorString = ResponseException; Write-Error $errorString
    }
}
Export-ModuleMember -Function Start-VCFSystemPrecheck

Function Get-VCFSystemPrecheckTask
{
    <#
        .SYNOPSIS
        Get Precheck Task by ID

        .DESCRIPTION
        The Get-VCFSystemPrecheckTask cmdlet performs retrieval of a system precheck task that can be polled and monitored.

        .EXAMPLE
        PS C:\> Get-VCFSystemPrecheckTask -id 4d661acc-2be6-491d-9256-ba3c78020e5d
        This example shows how to retrieve the status of a system level precheck task
    #>

	Param (
        [Parameter (Mandatory=$true)]
            [ValidateNotNullOrEmpty()]
            [string]$id
    )

    Try {
        createHeader # Calls createHeader function to set Accept & Authorization
        checkVCFToken # Calls the CheckVCFToken function to validate the access token and refresh if necessary
        $uri = "https://$sddcManager/v1/system/prechecks/tasks/$id"
        $response = Invoke-RestMethod -Method GET -URI $uri -ContentType application/json -headers $headers
        $response
    }
    Catch {
        $errorString = ResponseException; Write-Error $errorString
    }
}
Export-ModuleMember -Function Get-VCFSystemPrecheckTask

######### End APIs for managing System Prechecks ##########



######### Start APIs for managing Tasks ##########

Function Get-VCFTask
{
    <#
        .SYNOPSIS
        Connects to the specified SDDC Manager and retrieves a list of tasks.

        .DESCRIPTION
        The Get-VCFTask cmdlet connects to the specified SDDC Manager and retrieves a list of tasks.

        .EXAMPLE
        PS C:\> Get-VCFTask
        This example shows how to get all tasks

        .EXAMPLE
        PS C:\> Get-VCFTask -id 7e1c2eee-3177-4e3b-84db-bfebc83f386a
        This example shows how to get a task by id

        .EXAMPLE
        PS C:\> Get-VCFTask -status SUCCESSFUL
        This example shows how to get all tasks with a status of SUCCESSFUL
    #>

    Param (
        [Parameter (Mandatory=$false)]
            [ValidateNotNullOrEmpty()]
            [string]$id,
        [Parameter (Mandatory=$false)]
            [ValidateNotNullOrEmpty()]
            [string]$status
    )

    Try {
        createHeader # Calls createHeader function to set Accept & Authorization
        checkVCFToken # Calls the CheckVCFToken function to validate the access token and refresh if necessary
        if ( -not $PsBoundParameters.ContainsKey("id")) {
            $uri = "https://$sddcManager/v1/tasks/"
            $response = Invoke-RestMethod -Method GET -URI $uri -headers $headers
            $response.elements
        }
        if ($PsBoundParameters.ContainsKey("id")) {
            $uri = "https://$sddcManager/v1/tasks/$id"
            $response = Invoke-RestMethod -Method GET -URI $uri -headers $headers
            $response
        }
        if ($PsBoundParameters.ContainsKey("status")) {
            $uri = "https://$sddcManager/v1/tasks/$id"
            $response = Invoke-RestMethod -Method GET -URI $uri -headers $headers
            $response.elements | Where-Object {$_.status -eq $status}
        }
    }
    Catch {
        $errorString = ResponseException; Write-Error $errorString
    }
}
Export-ModuleMember -Function Get-VCFTask

Function Restart-VCFTask
{
    <#
        .SYNOPSIS
        Connects to the specified SDDC Manager and retries a previously failed task.

        .DESCRIPTION
        The Restart-VCFTask cmdlet connects to the specified SDDC Manager and retries a previously
        failed task using the task id.

        .EXAMPLE
        PS C:\> Restart-VCFTask -id 7e1c2eee-3177-4e3b-84db-bfebc83f386a
        This example retries the task based on the task id
    #>

    Param (
        [Parameter (Mandatory=$true)]
            [ValidateNotNullOrEmpty()]
            [string]$id
    )

    Try {
        createHeader # Calls createHeader function to set Accept & Authorization
        checkVCFToken # Calls the CheckVCFToken function to validate the access token and refresh if necessary
        $uri = "https://$sddcManager/v1/tasks/$id"
        $response = Invoke-RestMethod -Method PATCH -URI $uri -headers $headers
    }
    Catch {
        $errorString = ResponseException; Write-Error $errorString
    }
}
Export-ModuleMember -Function Restart-VCFTask

#### End APIs for managing Tasks #####



######### Start APIs for managing Access and Refresh Token ##########

######### End APIs for managing Access and Refresh Token ##########



######### Start APIs for managing Upgradables ##########

Function Get-VCFUpgradable
{
    <#
        .SYNOPSIS
        Get the Upgradables

        .DESCRIPTION
        Fetches the list of Upgradables in the System. Only one Upgradable becomes AVAILABLE for Upgrade.
        The Upgradables provides information that can be use for Precheck API and also in the actual Upgrade API call.

        .EXAMPLE
        PS C:\> Get-VCFUpgradable
        This example shows how to retrieve the list of upgradables in the system
    #>

    Try {
        createHeader # Calls createHeader function to set Accept & Authorization
        checkVCFToken # Calls the CheckVCFToken function to validate the access token and refresh if necessary
        $uri = "https://$sddcManager/v1/system/upgradables"
        $response = Invoke-RestMethod -Method GET -URI $uri -ContentType application/json -headers $headers
        $response.elements
    }
    Catch {
        $errorString = ResponseException; Write-Error $errorString
    }
}
Export-ModuleMember -Function Get-VCFUpgradable

######### End APIs for managing Upgradables ##########



######### Start APIs for managing Upgrades ##########

Function Get-VCFUpgrade
{
    <#
        .SYNOPSIS
        Get the Upgrade

        .DESCRIPTION
        The Get-VCFUpgrade cmdlet retrives a list of upgradable resources in SDDC Manager

        .EXAMPLE
        PS C:\> Get-VCFUpgrade
        This example shows how to retrieve the list of upgradable resources in the system
    #>

    Param (
        [Parameter (Mandatory=$false)]
            [ValidateNotNullOrEmpty()]
            [string]$id
    )

    Try {
        createHeader # Calls createHeader function to set Accept & Authorization
        checkVCFToken # Calls the CheckVCFToken function to validate the access token and refresh if necessary
        if ( -not $PsBoundParameters.ContainsKey("id")) {
            $uri = "https://$sddcManager/v1/upgrades"
            $response = Invoke-RestMethod -Method GET -URI $uri -headers $headers
            $response.elements
        } 
        if ($PsBoundParameters.ContainsKey("id")) {
            $uri = "https://$sddcManager/v1/upgrades/$id"
            $response = Invoke-RestMethod -Method GET -URI $uri -headers $headers
            $response
        }
    }
    Catch {
        $errorString = ResponseException; Write-Error $errorString
    }
}
Export-ModuleMember -Function Get-VCFUpgrade

Function Start-VCFUpgrade
{
    <#
        .SYNOPSIS
        Schedule/Trigger Upgrade of a Resource

        .DESCRIPTION
        The Start-VCFUpgrade cmdlet triggers an upgrade of a resource in SDDC Manager

        .EXAMPLE
        PS C:\> Start-VCFUpgrade -json $jsonSpec
        This example invokes an upgrade in SDDC Manager using a variable

        .EXAMPLE
        PS C:\> Start-VCFUpgrade -json (Get-Content -Raw .\upgradeDomain.json)
        This example invokes an upgrade in SDDC Manager by passing a JSON file

    #>

    Param (
        [Parameter (Mandatory=$true)]
            [ValidateNotNullOrEmpty()]
            [string]$json
    )

    createHeader # Calls createHeader function to set Accept & Authorization
    checkVCFToken # Calls the CheckVCFToken function to validate the access token and refresh if necessary
    $uri = "https://$sddcManager/v1/upgrades"
    Try {
        $response = Invoke-RestMethod -Method POST -URI $uri -headers $headers -ContentType application/json -body $json
        $response
    }
    Catch {
        ResponseException # Call the ResponseException function which handles execption messages
    }
}
Export-ModuleMember -Function Start-VCFUpgrade

######### End APIs for managing Upgrades ##########



######### Start APIs for managing Users ##########

Function Get-VCFUser
{
    <#
        .SYNOPSIS
        Get all Users

        .DESCRIPTION
        The Get-VCFUser cmdlet gets a list of users, groups and service users in SDDC Manager

        .EXAMPLE
        PS C:\> Get-VCFUser
        This example list all users, groups and service users in SDDC Manager

        .EXAMPLE
        PS C:\> Get-VCFUser -type USER
        This example list all users in SDDC Manager

        .EXAMPLE
        PS C:\> Get-VCFUser -type GROUP
        This example list all groups in SDDC Manager

        .EXAMPLE
        PS C:\> Get-VCFUser -type SERVICE
        This example list all service users in SDDC Manager

        .EXAMPLE
        PS C:\> Get-VCFUser -domain rainpole.io
        This example list all users and groups based on the authentication domain provided in SDDC Manager
    #>

    Param (
        [Parameter (Mandatory=$false)]
            [ValidateSet("USER","GROUP","SERVICE")]
            [string]$type,
        [Parameter (Mandatory=$false)]
            [ValidateNotNullOrEmpty()]
            [string]$domain
    )

    Try {
        createHeader # Calls createHeader function to set Accept & Authorization
        checkVCFToken # Calls the CheckVCFToken function to validate the access token and refresh if necessary
        $uri = "https://$sddcManager/v1/users"
        $response = Invoke-RestMethod -Method GET -URI $uri -headers $headers
        if ($PsBoundParameters.ContainsKey("type")) {
            $response.elements | Where {$_.type -eq $type}
        }
        elseif ($PsBoundParameters.ContainsKey("domain")) {
            $response.elements | Where {$_.domain -eq $domain}
        }
        else {
            $response.elements
        }
    }
    Catch {
        $errorString = ResponseException; Write-Error $errorString
    }
}
Export-ModuleMember -Function Get-VCFUser

Function New-VCFUser
{
    <#
        .SYNOPSIS
        Connects to the specified SDDC Manager and adds a new user.

        .DESCRIPTION
        The New-VCFUser cmdlet connects to the specified SDDC Manager and adds a new user with a specified role.

        .EXAMPLE
        PS C:\> New-VCFUser -user vcf-admin@rainpole.io -role ADMIN
        This example shows how to add a new user with a specified role
    #>

    Param (
        [Parameter (Mandatory=$true)]
            [ValidateNotNullOrEmpty()]
            [string]$user,
        [Parameter (Mandatory=$true)]
            [ValidateSet("ADMIN","OPERATOR")]
            [string]$role
    )

    Try {
        createHeader # Calls createHeader function to set Accept & Authorization
        checkVCFToken # Calls the CheckVCFToken function to validate the access token and refresh if necessary
        $uri = "https://$sddcManager/v1/users"
        #Get the Role ID
        $roleID = Get-VCFRole | Where-object {$_.name -eq $role} | Select-Object -ExpandProperty id
        $domain = $user.split('@')
        $body = '[ {
          "name" : "'+$user+'",
          "domain" : "'+$domain[1]+'",
          "type" : "USER",
          "role" : {
            "id" : "'+$roleID+'"
          }
        }]'
        $response = Invoke-RestMethod -Method POST -URI $uri -headers $headers -ContentType application/json -body $body
        $response.elements
    }
    Catch {
        $errorString = ResponseException; Write-Error $errorString
    }
 }
Export-ModuleMember -Function New-VCFUser

Function New-VCFServiceUser
{
    <#
        .SYNOPSIS
        Connects to the specified SDDC Manager and adds a service user.

        .DESCRIPTION
        The New-VCFServiceUser cmdlet connects adds a service user.

        .EXAMPLE
        PS C:\> New-VCFServiceUser -user svc-user@rainpole.io -role ADMIN
        This example shows how to add a service user with role ADMIN
    #>

    Param (
        [Parameter (Mandatory=$true)]
            [ValidateNotNullOrEmpty()]
            [string]$user,
        [Parameter (Mandatory=$true)]
            [ValidateSet("ADMIN","OPERATOR")]
            [string]$role
    )

    Try {
        createHeader # Calls createHeader function to set Accept & Authorization
        checkVCFToken # Calls the CheckVCFToken function to validate the access token and refresh if necessary
        $uri = "https://$sddcManager/v1/users"
        #Get the Role ID
        $roleID = Get-VCFRole | Where-object {$_.name -eq $role} | Select-Object -ExpandProperty id
        $body = '[ {
            "name" : "'+$user+'",
            "type" : "SERVICE",
            "role" : {
              "id" : "'+$roleID+'"
            }
        }]'
        $response = Invoke-RestMethod -Method POST -URI $uri -headers $headers -ContentType application/json -body $body
        $response.elements
    }
    Catch {
        $errorString = ResponseException; Write-Error $errorString
    }
  }
Export-ModuleMember -Function New-VCFServiceUser

Function Get-VCFRole
{
    <#
        .SYNOPSIS
        Get all roles

        .DESCRIPTION
        The Get-VCFRole cmdlet gets a list of roles in SDDC Manager

        .EXAMPLE
        PS C:\> Get-VCFRole
        This example list all roles in SDDC Manager
    #>

    Try {
        createHeader # Calls createHeader function to set Accept & Authorization
        checkVCFToken # Calls the CheckVCFToken function to validate the access token and refresh if necessary
        $uri = "https://$sddcManager/v1/roles"
        $response = Invoke-RestMethod -Method GET -URI $uri -headers $headers
        $response.elements
    }
    Catch {
        $errorString = ResponseException; Write-Error $errorString
    }
}
Export-ModuleMember -Function Get-VCFRole

Function Remove-VCFUser
{
    <#
        .SYNOPSIS
        Deletes a user from SDDC Manager

        .DESCRIPTION
        The Remove-VCFUser cmdlet connects to the specified SDDC Manager and deletes a user

        .EXAMPLE
        PS C:\> Remove-VCFUser -id c769fcc5-fb61-4d05-aa40-9c7786163fb5
        This example shows how to delete a user
    #>

    Param (
        [Parameter (Mandatory=$true)]
            [ValidateNotNullOrEmpty()]
            [string]$id
    )

    Try {
        createHeader # Calls createHeader function to set Accept & Authorization
        checkVCFToken # Calls the CheckVCFToken function to validate the access token and refresh if necessary
        $uri = "https://$sddcManager/v1/users/$id"
        $response = Invoke-RestMethod -Method DELETE -URI $uri -headers $headers -ContentType application/json
        $response
    }
    Catch {
        $errorString = ResponseException; Write-Error $errorString
    }
}
Export-ModuleMember -Function Remove-VCFUser

Function New-VCFGroup
{
    <#
        .SYNOPSIS
        Connects to the specified SDDC Manager and adds a new group

        .DESCRIPTION
        The New-VCFGroup cmdlet connects to the specified SDDC Manager and adds a new group with a specified role

        .EXAMPLE
        PS C:\> New-VCFGroup -group ug-vcf-group -domain rainpole.io -role ADMIN
        This example shows how to add a new group with a specified role
    #> 

    Param (
        [Parameter (Mandatory=$true)]
            [ValidateNotNullOrEmpty()]
            [string]$group,
        [Parameter (Mandatory=$true)]
            [ValidateNotNullOrEmpty()]
            [string]$domain,
        [Parameter (Mandatory=$true)]
            [ValidateSet("ADMIN","OPERATOR")]
            [string]$role
    )

    Try {
        createHeader # Calls createHeader function to set Accept & Authorization
        checkVCFToken # Calls the CheckVCFToken function to validate the access token and refresh if necessary
        $uri = "https://$sddcManager/v1/users"
        #Get the Role ID
        $roleID = Get-VCFRole | Where-object {$_.name -eq $role} | Select-Object -ExpandProperty id
        #$domain = $user.split('@')
        $body = '[{
          "name" : "'+$group+'",
          "domain" : "'+$domain.ToUpper()+'",
          "type" : "GROUP",
          "role" : {
            "id" : "'+$roleID+'"
          }
        }]'
        $response = Invoke-RestMethod -Method POST -URI $uri -headers $headers -ContentType application/json -body $body
        $response.elements
    }
    Catch {
        $errorString = ResponseException; Write-Error $errorString
    }
}
Export-ModuleMember -Function New-VCFGroup

######### End APIs for managing Users ##########



######### Start APIs for managing VCF Services ##########

Function Get-VCFService
{
    <#
        .SYNOPSIS
        Gets a list of running VCF Services

        .DESCRIPTION
        The Get-VCFService cmdlet retrieves the list of services running on the connected SDDC Manager

        .EXAMPLE
        PS C:\> Get-VCFService
        This example shows how to get the list of services running on the connected SDDC Manager

        .EXAMPLE
        PS C:\> Get-VCFService -id 4e416419-fb82-409c-ae37-32a60ba2cf88
        This example shows how to return the details for a specific service running on the connected SDDC Manager based on the ID
    #>

    Param (
        [Parameter (Mandatory=$false)]
            [ValidateNotNullOrEmpty()]
            [string]$id
    )

    Try {
        createHeader # Calls createHeader function to set Accept & Authorization
        checkVCFToken # Calls the CheckVCFToken function to validate the access token and refresh if necessary
        if ($PsBoundParameters.ContainsKey("id")) {
            $uri = "https://$sddcManager/v1/vcf-services/$id"
            $response = Invoke-RestMethod -Method GET -URI $uri -headers $headers
            $response
        }
        if (-not $PsBoundParameters.ContainsKey("id")) {
            $uri = "https://$sddcManager/v1/vcf-services"
            $response = Invoke-RestMethod -Method GET -URI $uri -headers $headers
            $response.elements
        }
    }
    Catch {
        $errorString = ResponseException; Write-Error $errorString
    }
}
Export-ModuleMember -Function Get-VCFService

######### End APIs for managing VCF Services ##########



######### Start APIs for managing Version Alias Configuration ##########

######### End APIs for managing Version Alias Configuration ##########



######### Start APIs for managing DNS & NTP Configuration ##########

Function Get-VCFConfigurationDNS
{
    <#
        .SYNOPSIS
        Gets the current DNS Configuration

        .DESCRIPTION
        The Get-VCFConfigurationDNS cmdlet retrieves the DNS configuration of the connected SDDC Manager

        .EXAMPLE
        PS C:\> Get-VCFConfigurationDNS
        This example shows how to get the DNS configuration of the connected SDDC Manager
    #>

    Try {
        createHeader # Calls createHeader function to set Accept & Authorization
        checkVCFToken # Calls the CheckVCFToken function to validate the access token and refresh if necessary
        $uri = "https://$sddcManager/v1/system/dns-configuration"
        $response = Invoke-RestMethod -Method GET -URI $uri -headers $headers
        $response.dnsServers
    }
    Catch {
        ResponseException # Call ResponseException function to get error response from the exception
    }
}
Export-ModuleMember -Function Get-VCFConfigurationDNS

Function Get-VCFConfigurationDNSValidation
{
    <#
        .SYNOPSIS
        Get the status of the validation of the input for the DNS Configuration

        .DESCRIPTION
        The Get-VCFConfigurationDNSValidation cmdlet retrieves the status of the validation of the DNS Configuration
        JSON

        .EXAMPLE
        PS C:\> Get-VCFConfigurationDNSValidation
        This example shows how to get the status of the validation of the DNS Configuration
    #>

    Param (
        [Parameter (Mandatory=$true)]
            [ValidateNotNullOrEmpty()]
            [string]$id
    )

    Try {
        createHeader # Calls createHeader function to set Accept & Authorization
        checkVCFToken # Calls the CheckVCFToken function to validate the access token and refresh if necessary
        $uri = "https://$sddcManager/v1/system/dns-configuration/validations/$id"
        $response = Invoke-RestMethod -Method GET -URI $uri -headers $headers
        $response
    }
    Catch {
        ResponseException # Call ResponseException function to get error response from the exception
    }
}
Export-ModuleMember -Function Get-VCFConfigurationDNSValidation

Function Set-VCFConfigurationDNS
{
    <#
        .SYNOPSIS
        Configures DNS for all systems

        .DESCRIPTION
        The Set-VCFConfigurationDNS cmdlet configures the DNS Server for all systems managed by SDDC Manager

        .EXAMPLE
        PS C:\> Set-VCFConfigurationDNS -json $jsonSpec
        This example shows how to configure the DNS Servers for all systems managed by SDDC Manager using a variable

       .EXAMPLE
        PS C:\> Set-VCFConfigurationDNS (Get-Content -Raw .\dnsSpec.json)
        This example shows how to configure the DNS Servers for all systems managed by SDDC Manager using a JSON file

        .EXAMPLE
        PS C:\> Set-VCFConfigurationDNS -json $jsonSpec -validate
        This example shows how to validate the DNS configuration only
    #>

    Param (
        [Parameter (Mandatory=$true)]
            [ValidateNotNullOrEmpty()]
            [string]$json,
        [Parameter (Mandatory=$false)]
            [ValidateNotNullOrEmpty()]
            [switch]$validate
    )

    Try {
        createHeader # Calls createHeader function to set Accept & Authorization
        checkVCFToken # Calls the CheckVCFToken function to validate the access token and refresh if necessary
        if ($PsBoundParameters.ContainsKey("validate")) {
            $uri = "https://$sddcManager/v1/system/dns-configuration/validations"
            $response = Invoke-RestMethod -Method POST -URI $uri -headers $headers -ContentType application/json -body $json
            $response
        }
        else {
            $uri = "https://$sddcManager/v1/system/dns-configuration"
            $response = Invoke-RestMethod -Method PUT -URI $uri -headers $headers -ContentType application/json -body $json
            $response
        }
    }
    Catch {
        ResponseException # Call ResponseException function to get error response from the exception
    }
}
Export-ModuleMember -Function Set-VCFConfigurationDNS

Function Get-VCFConfigurationNTP
{
    <#
        .SYNOPSIS
        Gets the current NTP Configuration

        .DESCRIPTION
        The Get-VCFConfigurationNTP cmdlet retrieves the NTP configuration of the connected SDDC Manager

        .EXAMPLE
        PS C:\> Get-VCFConfigurationNTP
        This example shows how to get the NTP configuration of the connected SDDC Manager
    #>

    Try {
        createHeader # Calls createHeader function to set Accept & Authorization
        checkVCFToken # Calls the CheckVCFToken function to validate the access token and refresh if necessary
        $uri = "https://$sddcManager/v1/system/ntp-configuration"
        $response = Invoke-RestMethod -Method GET -URI $uri -headers $headers
        $response.ntpServers
    }
    Catch {
        ResponseException # Call ResponseException function to get error response from the exception
    }
}
Export-ModuleMember -Function Get-VCFConfigurationNTP

Function Get-VCFConfigurationNTPValidation
{
    <#
        .SYNOPSIS
        Get the status of the validation of the input for the NTP Configuration

        .DESCRIPTION
        The Get-VCFConfigurationNTPValidation cmdlet retrieves the status of the validation of the NTP Configuration
        JSON

        .EXAMPLE
        PS C:\> Get-VCFConfigurationNTPValidation
        This example shows how to get the status of the validation of the NTP Configuration
    #>

    Param (
        [Parameter (Mandatory=$true)]
            [ValidateNotNullOrEmpty()]
            [string]$id
    )

    Try {
        createHeader # Calls createHeader function to set Accept & Authorization
        checkVCFToken # Calls the CheckVCFToken function to validate the access token and refresh if necessary
        $uri = "https://$sddcManager/v1/system/ntp-configuration/validations/$id"
        $response = Invoke-RestMethod -Method GET -URI $uri -headers $headers
        $response
    }
    Catch {
        ResponseException # Call ResponseException function to get error response from the exception
    }
}
Export-ModuleMember -Function Get-VCFConfigurationNTPValidation

Function Set-VCFConfigurationNTP
{
    <#
        .SYNOPSIS
        Configures NTP for all systems

        .DESCRIPTION
        The Set-VCFConfigurationNTP cmdlet configures the NTP Server for all systems managed by SDDC Manager

        .EXAMPLE
        PS C:\> Set-VCFConfigurationNTP -json $jsonSpec
        This example shows how to configure the NTP Servers for all systems managed by SDDC Manager using a variable

       .EXAMPLE
        PS C:\> Set-VCFConfigurationNTP (Get-Content -Raw .\ntpSpec.json)
        This example shows how to configure the NTP Servers for all systems managed by SDDC Manager using a JSON file

        .EXAMPLE
        PS C:\> Set-VCFConfigurationNTP -json $jsonSpec -validate
        This example shows how to validate the NTP configuration only
    #>

    Param (
        [Parameter (Mandatory=$true)]
            [ValidateNotNullOrEmpty()]
            [string]$json,
        [Parameter (Mandatory=$false)]
            [ValidateNotNullOrEmpty()]
            [switch]$validate
    )

    Try {
        createHeader # Calls createHeader function to set Accept & Authorization
        checkVCFToken # Calls the CheckVCFToken function to validate the access token and refresh if necessary
        if ($PsBoundParameters.ContainsKey("validate")) {
            $uri = "https://$sddcManager/v1/system/ntp-configuration/validations"
            $response = Invoke-RestMethod -Method POST -URI $uri -headers $headers -ContentType application/json -body $json
            $response
        }
        else {
            $uri = "https://$sddcManager/v1/system/ntp-configuration"
            $response = Invoke-RestMethod -Method PUT -URI $uri -headers $headers -ContentType application/json -body $json
            $response
        }
    }
    Catch {
        ResponseException # Call ResponseException function to get error response from the exception
    }
}
Export-ModuleMember -Function Set-VCFConfigurationNTP

######### End APIs for managing DNS & NTP Configuration ##########



######### Start APIs for managing vCenters ##########

Function Get-VCFvCenter
{
  <#
    .SYNOPSIS
    Gets a list of vCenter Servers

    .DESCRIPTION
    Retrieves a list of vCenter Servers managed by the connected SDDC Manager

    .EXAMPLE
    PS C:\> Get-VCFvCenter
    This example shows how to get the list of vCenter Servers managed by the connected SDDC Manager

    .EXAMPLE
    PS C:\> Get-VCFvCenter -id d189a789-dbf2-46c0-a2de-107cde9f7d24
    This example shows how to return the details for a specific vCenter Server managed by the connected SDDC Manager
    using its id

    .EXAMPLE
    PS C:\> Get-VCFvCenter -domain 1a6291f2-ed54-4088-910f-ead57b9f9902
    This example shows how to return the details off all vCenter Server managed by the connected SDDC Manager using
    its domainId

    .EXAMPLE
    PS C:\> Get-VCFvCenter | select fqdn
    This example shows how to get the list of vCenter Servers managed by the connected SDDC Manager but only return the fqdn
  #>

    Param (
        [Parameter (Mandatory=$false)]
            [ValidateNotNullOrEmpty()]
            [string]$id,
        [Parameter (Mandatory=$false)]
            [ValidateNotNullOrEmpty()]
            [string]$domainId
    )

    Try {
        createHeader # Calls createHeader function to set Accept & Authorization
        checkVCFToken # Calls the CheckVCFToken function to validate the access token and refresh if necessary
        if (-not $PsBoundParameters.ContainsKey("id") -and (-not $PsBoundParameters.ContainsKey("domainId"))) {
            $uri = "https://$sddcManager/v1/vcenters"
            $response = Invoke-RestMethod -Method GET -URI $uri -headers $headers
            $response.elements
        }
        if ($PsBoundParameters.ContainsKey("id")) {
            $uri = "https://$sddcManager/v1/vcenters/$id"
            $response = Invoke-RestMethod -Method GET -URI $uri -headers $headers
            $response
        }
        if ($PsBoundParameters.ContainsKey("domainId")) {
            $uri = "https://$sddcManager/v1/vcenters/?domain=$domainId"
            $response = Invoke-RestMethod -Method GET -URI $uri -headers $headers
            $response.elements
        }
    }
    Catch {
        ResponseException # Call ResponseException function to get error response from the exception
    }
<<<<<<< HEAD
=======
  }
  Catch {
    $errorString = ResponseException; Write-Error $errorString
  }
>>>>>>> 5d2139dc
}
Export-ModuleMember -Function Get-VCFvCenter

######### Start APIs for managing vCenters ##########



######### Start APIs for managing vRealize Suite Lifecycle Manager ##########

Function Get-VCFvRSLCM
{
    <#
        .SYNOPSIS
        Get the existing vRealize Suite Lifecycle Manager

        .DESCRIPTION
        The Get-VCFvRSLCM cmdlet gets the complete information about the existing vRealize Suite Lifecycle Manager.

        .EXAMPLE
        PS C:\> Get-VCFvRSLCM
        This example list all details concerning the vRealize Suite Lifecycle Manager
    #>

    Try {
        createHeader # Calls createHeader function to set Accept & Authorization
        checkVCFToken # Calls the CheckVCFToken function to validate the access token and refresh if necessary
        $uri = "https://$sddcManager/v1/vrslcm"
        $response = Invoke-RestMethod -Method GET -URI $uri -headers $headers
        $response
    }
    Catch {
        $errorString = ResponseException; Write-Error $errorString
    }
}
Export-ModuleMember -Function Get-VCFvRSLCM

Function New-VCFvRSLCM
{
    <#
        .SYNOPSIS
        Deploy vRealize Suite Lifecycle Manager

        .DESCRIPTION
        The New-VCFvRSLCM cmdlet deploys vRealize Suite Lifecycle Manager to the specified network.

        .EXAMPLE
        PS C:\> New-VCFvRSLCM -json .\SampleJson\vRealize\New-VCFvRSLCM-AVN.json
        This example deploys vRealize Suite Lifecycle Manager using a supplied json file

        .EXAMPLE
        PS C:\> New-VCFvRSLCM -json .\SampleJson\vRealize\New-VCFvRSLCM-AVN.json -validate
        This example performs validation of vRealize Suite Lifecycle Manager using a supplied json file
    #>

    Param (
        [Parameter (Mandatory=$true)]
            [ValidateNotNullOrEmpty()]
            [string]$json,
        [Parameter (Mandatory=$false)]
            [ValidateNotNullOrEmpty()]
            [switch]$validate
    )

    if (!(Test-Path $json)) {
        Throw "JSON File Not Found"
    }
    else {
        Try {
            createHeader # Calls createHeader function to set Accept & Authorization
            checkVCFToken # Calls the CheckVCFToken function to validate the access token and refresh if necessary
            validateJsonInput # Calls validateJsonInput Function to check the JSON file provided exists
            if ( -not $PsBoundParameters.ContainsKey("validate")) {
                $uri = "https://$sddcManager/v1/vrslcms"
                $response = Invoke-RestMethod -Method POST -URI $uri -headers $headers -ContentType application/json -body $ConfigJson
                $response
            }
            elseif ($PsBoundParameters.ContainsKey("validate")) {
                $uri = "https://$sddcManager/v1/vrslcms/validations"
                $response = Invoke-RestMethod -Method POST -URI $uri -headers $headers -ContentType application/json -body $ConfigJson
                $response
            }
        }
        Catch {
            $errorString = ResponseException; Write-Error $errorString
        }
    }
}
Export-ModuleMember -Function New-VCFvRSLCM

Function Remove-VCFvRSLCM
{
    <#
        .SYNOPSIS
        Remove a failed vRealize Suite Lifecycle Manager deployment

        .DESCRIPTION
        The Remove-VCFvRSLCM cmdlet removes a failed vRealize Suite Lifecycle Manager deployment. Not applicable
        to a successful vRealize Suite Lifecycle Manager deployment.

        .EXAMPLE
        PS C:\> Remove-VCFvRSLCM
        This example removes a failed vRealize Suite Lifecycle Manager deployment
    #>

    Try {
        createHeader # Call createHeader function to set Accept & Authorization
        checkVCFToken # Calls the CheckVCFToken function to validate the access token and refresh if necessary
        $uri = "https://$sddcManager/v1/vrslcm"
        $response = Invoke-RestMethod -Method DELETE -URI $uri -headers $headers
        $response
    }
    Catch {
        # Call ResponseException function to get error response from the exception
        ResponseException
    }
}
Export-ModuleMember -Function Remove-VCFvRSLCM

Function Reset-VCFvRSLCM
{
    <#
        .SYNOPSIS
        Redeploy vRealize Suite Lifecycle Manager

        .DESCRIPTION
        The Reset-VCFvRSLCM cmdlet redeploys the existing vRealize Suite Lifecycle Manager

        .EXAMPLE
        PS C:\> Reset-VCFvRSLCM
        This example redeploys the vRealize Suite Lifecycle Manager
    #>

    Try {
        createHeader # Calls createHeader function to set Accept & Authorization
        checkVCFToken # Calls the CheckVCFToken function to validate the access token and refresh if necessary
        $uri = "https://$sddcManager/v1/vrslcm"
        $response = Invoke-RestMethod -Method PATCH -URI $uri -headers $headers
        $response
    }
    Catch {
        $errorString = ResponseException; Write-Error $errorString
    }
}
Export-ModuleMember -Function Reset-VCFvRSLCM

######### End APIs for managing vRealize Suite Lifecycle Manager ##########



######## Start APIs for managing Validations ########

Function Validate-CommissionHostSpec
{

    Param (
        [Parameter (Mandatory=$true)]
            [object]$json
    )

    Try {
        createHeader # Calls createHeader function to set Accept & Authorization
        checkVCFToken # Calls the CheckVCFToken function to validate the access token and refresh if necessary
        $uri = "https://$sddcManager/v1/hosts/validations"
        $response = Invoke-RestMethod -Method POST -URI $uri -ContentType application/json -headers $headers -body $json
        Return $response
    }
    Catch {
        $errorString = ResponseException; Write-Error $errorString
  }
}

Function Validate-WorkloadDomainSpec
{

	Param (
        [Parameter (Mandatory=$true)]
            [object]$json
    )

    Try {
        createHeader # Calls createHeader function to set Accept & Authorization
        checkVCFToken # Calls the CheckVCFToken function to validate the access token and refresh if necessary
        $uri = "https://$sddcManager/v1/domains/validations"
        $response = Invoke-RestMethod -Method POST -URI $uri -ContentType application/json -headers $headers -body $json
	    Return $response
	}
    Catch {
        $errorString = ResponseException; Write-Error $errorString
    }
}

Function Validate-VCFClusterSpec
{

	Param (
        [Parameter (Mandatory=$true)]
            [object]$json
    )

    createHeader # Calls createHeader function to set Accept & Authorization
    checkVCFToken # Calls the CheckVCFToken function to validate the access token and refresh if necessary
    $uri = "https://$sddcManager/v1/clusters/validations"
    Try {
        $response = Invoke-RestMethod -Method POST -URI $uri -ContentType application/json -headers $headers -body $json
	}
    Catch {
        $errorString = ResponseException; Write-Error $errorString
    }
    Return $response
}

Function Validate-VCFUpdateClusterSpec
{

	Param (
        [Parameter (Mandatory=$true)]
            [object]$clusterid,
		[Parameter (Mandatory=$true)]
            [object]$json
  )

    createHeader # Calls createHeader function to set Accept & Authorization
    checkVCFToken # Calls the CheckVCFToken function to validate the access token and refresh if necessary
    $uri = "https://$sddcManager/v1/clusters/$clusterid/validations"
    Try {
        $response = Invoke-RestMethod -Method POST -URI $uri -ContentType application/json -headers $headers -body $json
	}
    Catch {
        $errorString = ResponseException; Write-Error $errorString
    }
    Return $response
}

Function Validate-EdgeClusterSpec
{

	Param (
		[Parameter (Mandatory=$true)]
            [object]$json
    )

    Try {
        createHeader # Calls createHeader function to set Accept & Authorization
        checkVCFToken # Calls the CheckVCFToken function to validate the access token and refresh if necessary
        $uri = "https://$sddcManager/v1/edge-clusters/validations"
        $response = Invoke-RestMethod -Method POST -URI $uri -ContentType application/json -headers $headers -body $json
	}
    Catch {
        $errorString = ResponseException; Write-Error $errorString
    }
    Return $response
}

Function checkVCFToken
{
    if (!$accessToken) {
        Write-Error "API Access Token Required. Request an Access Token by running Request-VCFToken"
        Break
    }
    else {
    	$expiryDetails = Get-JWTDetail $accessToken
    	if ($expiryDetails.timeToExpiry.Hours -eq 0 -and $expiryDetails.timeToExpiry.Minutes -lt 2) {
       	    Write-Output "API Access Token Expired. Requesting a new access token with current refresh token"
            $headers = @{"Accept" = "application/json"}
            $uri = "https://$sddcManager/v1/tokens/access-token/refresh"
            $response = Invoke-RestMethod -Method PATCH -Uri $uri -Headers $headers -body $refreshToken
            $Global:accessToken = $response
        }
    }
}

Function Get-JWTDetail
{
    [cmdletbinding()]

    Param(
      [Parameter(Mandatory = $true, ValueFromPipeline = $true, Position = 0)]
        [string]$token
    )

    <#
        .SYNOPSIS
        Decode a JWT Access Token and convert to a PowerShell Object.
        JWT Access Token updated to include the JWT Signature (sig), JWT Token Expiry (expiryDateTime) and JWT Token time to expiry (timeToExpiry).
        Written by Darren Robinson
        https://blog.darrenjrobinson.com
        https://blog.darrenjrobinson.com/jwtdetails-powershell-module-for-decoding-jwt-access-tokens-with-readable-token-expiry-time/

        .DESCRIPTION
        Decode a JWT Access Token and convert to a PowerShell Object.
        JWT Access Token updated to include the JWT Signature (sig), JWT Token Expiry (expiryDateTime) and JWT Token time to expiry (timeToExpiry).

        .PARAMETER token
        The JWT Access Token to decode and udpate with expiry time and time to expiry

        .INPUTS
        Token from Pipeline

        .OUTPUTS
        PowerShell Object

        .SYNTAX
        Get-JWTDetail (accesstoken)

        .EXAMPLE
        PS> Get-JWTDetail ('eyJ0eXAiOi........XmN4GnWQAw7OwMA')
    #>


  if (!$token.Contains(".") -or !$token.StartsWith("eyJ")) { Write-Error "Invalid token" -ErrorAction Stop }

  # Token
  Foreach ($i in 0..1) {
      $data = $token.Split('.')[$i].Replace('-', '+').Replace('_', '/')
      Switch ($data.Length % 4) {
          0 { break }
          2 { $data += '==' }
          3 { $data += '=' }
      }
  }

  $decodedToken = [System.Text.Encoding]::UTF8.GetString([convert]::FromBase64String($data)) | ConvertFrom-Json
  Write-Verbose "JWT Token:"
  Write-Verbose $decodedToken

  # Signature
  Foreach ($i in 0..2) {
      $sig = $token.Split('.')[$i].Replace('-', '+').Replace('_', '/')
      Switch ($sig.Length % 4) {
          0 { break }
          2 { $sig += '==' }
          3 { $sig += '=' }
      }
  }
  Write-Verbose "JWT Signature:"
  Write-Verbose $sig
  $decodedToken | Add-Member -Type NoteProperty -Name "sig" -Value $sig

  # Convert Expiry time to PowerShell DateTime
  $orig = (Get-Date -Year 1970 -Month 1 -Day 1 -hour 0 -Minute 0 -Second 0 -Millisecond 0)
  $timeZone = Get-TimeZone
  $utcTime = $orig.AddSeconds($decodedToken.exp)
  $hoursOffset = $timeZone.GetUtcOffset($(Get-Date)).hours #Daylight saving needs to be calculated
  $localTime = $utcTime.AddHours($hoursOffset)     # Return local time,
  $decodedToken | Add-Member -Type NoteProperty -Name "expiryDateTime" -Value $localTime

  # Time to Expiry
  $timeToExpiry = ($localTime - (get-date))
  $decodedToken | Add-Member -Type NoteProperty -Name "timeToExpiry" -Value $timeToExpiry

  Return $decodedToken
}

######## End APIs for managing Validations ########



######### Start SoS Operations ##########

Function Invoke-VCFCommand
{
    <#
        .SYNOPSIS
        Connects to the specified SDDC Manager using SSH and invoke SSH commands (SoS)

        .DESCRIPTION
        The Invoke-VCFCommand cmdlet connects to the specified SDDC Manager via SSH using vcf user and subsequently
        execute elevated SOS commands using the root account. Both vcf and root password are mandatory parameters.
        If passwords are not passed as parameters it will prompt for them.

        .EXAMPLE
        PS C:\> Invoke-VCFCommand -vcfpassword VMware1! -rootPassword VMware1! -sosOption general-health
        This example will execute and display the output of "/opt/vmware/sddc-support/sos --general-health"

        .EXAMPLE
        PS C:\> Invoke-VCFCommand -sosOption general-health
        This example will ask for vcf and root password to the user and then execute and display the output of "/opt/vmware/sddc-support/sos --general-health"
    #>

    Param (
        [Parameter (Mandatory=$false)]
            [ValidateNotNullOrEmpty()]
            [String] $vcfPassword,
        [Parameter (Mandatory=$false)]
            [ValidateNotNullOrEmpty()]
            [String] $rootPassword,
        [Parameter (Mandatory=$true)]
            [ValidateSet("general-health","compute-health","ntp-health","password-health","get-vcf-summary","get-inventory-info","get-host-ips","get-vcf-services-summary")]
            [String] $sosOption
    )

    $poshSSH = Resolve-PSModule -moduleName "Posh-SSH" # POSH module is required, if not present skipping
    if ($poshSSH -eq "ALREADY_IMPORTED" -or $poshSSH -eq "IMPORTED" -or $poshSSH -eq "INSTALLED_IMPORTED") {
        # Expected sudo prompt from SDDC Manager for elevated commands
        $sudoPrompt = "[sudo] password for vcf"
        # validate if the SDDC Manager vcf password parameter is passed, if not prompt the user and then build vcfCreds PSCredential object
        if ( -not $PsBoundParameters.ContainsKey("vcfPassword") ) {
            Write-Output "Please provide the SDDC Manager vcf user password:"
            $vcfSecuredPassword = Read-Host -AsSecureString
            $vcfCred = New-Object System.Management.Automation.PSCredential ('vcf', $vcfSecuredPassword)
        }
        else {
            # Convert the clear text input password to secure string
            $vcfSecuredPassword = ConvertTo-SecureString $vcfPassword -AsPlainText -Force
            # build credential object
            $vcfCred = New-Object System.Management.Automation.PSCredential ('vcf', $vcfSecuredPassword)
        }
        # validate if the SDDC Manager root password parameter is passed, if not prompt the user and then build rootCreds PSCredential object
    if ( -not $PsBoundParameters.ContainsKey("rootPassword") ) {
        Write-Output "Please provide the root credential to execute elevated commands in SDDC Manager:"
        $rootSecuredPassword = Read-Host -AsSecureString
        $rootCred = New-Object System.Management.Automation.PSCredential ('root', $rootSecuredPassword)
    }
    else {
        # Convert the clear text input password to secure string
        $rootSecuredPassword = ConvertTo-SecureString $rootPassword -AsPlainText -Force
        # build credential object
        $rootCred = New-Object System.Management.Automation.PSCredential ('root', $rootSecuredPassword)
    }
    # depending on the SoS command there will be a different pattern to match at the end of the ssh stream output
    switch ($sosOption) {
    "general-health"        { $sosEndMessage = "For detailed report" }
    "compute-health"        { $sosEndMessage = "Health Check completed" }
    "ntp-health"            { $sosEndMessage = "For detailed report" }
    "password-health"       { $sosEndMessage = "completed"  }
    "get-inventory-info"    { $sosEndMessage = "Health Check completed" }
    "get-vcf-summary"       { $sosEndMessage = "SOLUTIONS_MANAGER" }
    "get-host-ips"          { $sosEndMessage = "Health Check completed" }
    "get-vcf-services-summary" { $sosEndMessage = "VCF SDDC Manager Uptime" }
    }

    # Create SSH session to SDDC Manager using vcf user (can't ssh as root by default)
    Try {
        $sessionSSH = New-SSHSession -Computer $sddcManager -Credential $vcfCred -AcceptKey
    }
    Catch {
        $errorString = ResponseException; Write-Error $errorString
    }
    if ($sessionSSH.Connected -eq "True") {
        $stream = $SessionSSH.Session.CreateShellStream("PS-SSH", 0, 0, 0, 0, 1000)
        # build the SOS command to run
        $sshCommand = "sudo /opt/vmware/sddc-support/sos " + "--" + $sosOption
        # Invoke the SSH stream command
        $outInvoke = Invoke-SSHStreamExpectSecureAction -ShellStream $stream -Command $sshCommand -ExpectString $sudoPrompt -SecureAction $rootCred.Password
        if ($outInvoke) {
            Write-Output "Executing the remote SoS command, output will display when the the run is completed. This might take a while, please wait..."
            $stream.Expect($sosEndMessage)
        }
        # distroy the connection previously established
        Remove-SSHSession -SessionId $sessionSSH.SessionId | Out-Null
        }
    }
    else {
        Write-Error "PowerShell Module Posh-SSH staus is: $poshSSH. Posh-SSH is required to execute this cmdlet, please install the module and try again."
    }
}
Export-ModuleMember -Function Invoke-VCFCommand

######### End SoS Operations ##########



######### Start Utility Functions (not exported) ##########

Function ResponseException
{
    #Get response from the exception
    $response = $_.exception.response
    if ($response) {
        $responseStream = $_.exception.response.GetResponseStream()
        $reader = New-Object system.io.streamreader($responseStream)
        $responseBody = $reader.readtoend()
        $errorString = "Exception occured calling invoke-restmethod. $($response.StatusCode.value__) : $($response.StatusDescription) : Response Body: $($responseBody)"
    }
    else {
        Throw $_
    }
    Return $errorString
}

Function createHeader
{
    $Global:headers = @{"Accept" = "application/json"}
    $Global:headers.Add("Authorization", "Bearer $accessToken")
}

Function createBasicAuthHeader
{
    $Global:headers = @{"Accept" = "application/json"}
    $Global:headers.Add("Authorization", "Basic $base64AuthInfo")
}

Function Resolve-PSModule
{
    <#
        .SYNOPSIS
        Check for a PowerShell module presence, if not there try to import/install it.

        .DESCRIPTION
        This function is not exported. The idea is to use the return searchResult from the caller function to establish
        if we can proceed to the next step where the module will be required (developed to check on Posh-SSH).
        Logic:
        - Check if module is imported into the current session
        - If module is not imported, check if available on disk and try to import
        - If module is not imported & not available on disk, try PSGallery then install and import
        - If module is not imported, not available and not in online gallery then abort

        Informing user only if the module needs importing/installing. If the module is already present nothing will be displayed.

        .EXAMPLE
        PS C:\> $poshSSH = Resolve-PSModule -moduleName "Posh-SSH"
        This example will check if the current PS module session has Posh-SSH installed, if not will try to install it
    #>

    Param (
        [Parameter (Mandatory=$true)]
            [ValidateNotNullOrEmpty()]
            [string]$moduleName
    )

    # check if module is imported into the current session
    if (Get-Module -Name $moduleName) {
        $searchResult = "ALREADY_IMPORTED"
    }
    else {
        # If module is not imported, check if available on disk and try to import
        if (Get-Module -ListAvailable | Where-Object {$_.Name -eq $moduleName}) {
            Try {
                 "`n Module $moduleName not loaded, importing now please wait..."
                Import-Module $moduleName
                Write-Output "Module $moduleName imported successfully."
                $searchResult = "IMPORTED"
            }
            Catch {
                $searchResult = "IMPORT_FAILED"
            }
        }
        else {
            # If module is not imported & not available on disk, try PSGallery then install and import
            if (Find-Module -Name $moduleName | Where-Object {$_.Name -eq $moduleName}) {
                Try {
                    Write-Output "Module $moduleName was missing, installing now please wait..."
                    Install-Module -Name $moduleName -Force -Scope CurrentUser
                    Write-Output "Importing module $moduleName, please wait..."
                    Import-Module $moduleName
                    Write-Output "Module $moduleName installed and imported"
                    $searchResult = "INSTALLED_IMPORTED"
                }
                Catch {
                    $searchResult = "INSTALLIMPORT_FAILED"
                }
            }
            else {
                # If module is not imported, not available and not in online gallery then abort
                $searchResult = "NOTAVAILABLE"
            }
        }
    }
    Return $searchResult
}

Function validateJsonInput
{
    if (!(Test-Path $json)) {
        Throw "JSON file provided not found, please try again"
    }
    else {
        $Global:ConfigJson = (Get-Content -Raw $json) # Read the json file contents into the $ConfigJson variable
        Write-Verbose "JSON file found and content has been read into a variable"
        Write-Verbose $ConfigJson
    }
}

######### End Utility Functions (not exported) ##########<|MERGE_RESOLUTION|>--- conflicted
+++ resolved
@@ -4171,15 +4171,8 @@
         }
     }
     Catch {
-        ResponseException # Call ResponseException function to get error response from the exception
-    }
-<<<<<<< HEAD
-=======
-  }
-  Catch {
-    $errorString = ResponseException; Write-Error $errorString
-  }
->>>>>>> 5d2139dc
+        $errorString = ResponseException; Write-Error $errorString
+    }
 }
 Export-ModuleMember -Function Get-VCFvCenter
 
