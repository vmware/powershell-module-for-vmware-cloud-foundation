--- conflicted
+++ resolved
@@ -2000,11 +2000,8 @@
     Replace certificate(s) for the selected resource(s) in a domain
 	
     .EXAMPLE
-<<<<<<< HEAD
     PS C:\> Set-VCFCertificate -domainName MGMT -json .\updateCertificateSpec.json
-=======
-    PS C:\> Update-VCFCertificate -domainName MGMT -json .\updateCertificateSpec.json
->>>>>>> cf8853a7
+
     This example replaces the Certificates based on the entries within the requestCertificateSpec.json file
     for resources within the domain called MGMT
 #>
