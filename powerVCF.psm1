#PowerShell module for VMware Cloud Foundation
#Contributions, Improvements &/or Complete Re-writes Welcome!
#https://github.com/PowerVCF/PowerVCF

#THE SOFTWARE IS PROVIDED "AS IS", WITHOUT WARRANTY OF ANY KIND, EXPRESS OR
#IMPLIED, INCLUDING BUT NOT LIMITED TO THE WARRANTIES OF MERCHANTABILITY,
#FITNESS FOR A PARTICULAR PURPOSE AND NONINFRINGEMENT. IN NO EVENT SHALL THE
#AUTHORS OR COPYRIGHT HOLDERS BE LIABLE FOR ANY CLAIM, DAMAGES OR OTHER
#LIABILITY, WHETHER IN AN ACTION OF CONTRACT, TORT OR OTHERWISE, ARISING FROM,
#OUT OF OR IN CONNECTION WITH THE SOFTWARE OR THE USE OR OTHER DEALINGS IN THE
#SOFTWARE.

### Note
#This powershell module should be considered entirely experimental. It is still
#in development & not tested beyond lab scenarios.
#It is recommended you dont use it for any production environment
#without testing extensively!


# Enable communication with self signed certs when using Powershell Core
# If you require all communications to be secure and do not wish to
# allow communication with self signed certs remove lines 31-52 before
# importing the module

if ($PSEdition -eq 'Core') {
	$PSDefaultParameterValues.Add("Invoke-RestMethod:SkipCertificateCheck",$true)
}

if ($PSEdition -eq 'Desktop') {
	# Enable communication with self signed certs when using Windows Powershell
	[System.Net.ServicePointManager]::SecurityProtocol = [System.Net.SecurityProtocolType]::Tls12;

	add-type @"
	using System.Net;
    using System.Security.Cryptography.X509Certificates;
    public class TrustAllCertificatePolicy : ICertificatePolicy {
        public TrustAllCertificatePolicy() {}
		public bool CheckValidationResult(
            ServicePoint sPoint, X509Certificate certificate,
            WebRequest wRequest, int certificateProblem) {
            return true;
        }
	}
"@
	[System.Net.ServicePointManager]::CertificatePolicy = New-Object TrustAllCertificatePolicy
}

####  Do not modify anything below this line. All user variables are in the accompanying JSON files #####

Function Connect-VCFManager
{
    <#
		.SYNOPSIS
    	Connects to the specified SDDC Manager and requests API access & refresh tokens

    	.DESCRIPTION
    	The Connect-VCFManager cmdlet connects to the specified SDDC Manager and requests API access & refresh tokens.
    	It is required once per session before running all other cmdlets

    	.EXAMPLE
    	PS C:\> Connect-VCFManager -fqdn sfo01vcf01.sfo.rainpole.io -username sec-admin@rainpole.io -password VMware1!
        This example shows how to connect to SDDC Manager to request API access & refresh tokens

        .EXAMPLE
    	PS C:\> Connect-VCFManager -fqdn sfo01vcf01.sfo.rainpole.io -username admin -password VMware1! -basicAuth
        This example shows how to connect to SDDC Manager using basic auth for restoring backups
  	#>

  	Param (
    	[Parameter (Mandatory=$true)]
      		[ValidateNotNullOrEmpty()]
      		[string]$fqdn,
		[Parameter (Mandatory=$false)]
      		[ValidateNotNullOrEmpty()]
      		[string]$username,
		[Parameter (Mandatory=$false)]
      		[ValidateNotNullOrEmpty()]
            [string]$password,
        [Parameter (Mandatory=$false)]
      		[ValidateNotNullOrEmpty()]
      		[switch]$basicAuth
  	)

  	if ( -not $PsBoundParameters.ContainsKey("username") -or ( -not $PsBoundParameters.ContainsKey("username"))) {
   		# Request Credentials
    	$creds = Get-Credential
    	$username = $creds.UserName.ToString()
    	$password = $creds.GetNetworkCredential().password
  	}

    $Global:sddcManager = $fqdn

    if ( -not $PsBoundParameters.ContainsKey("basicAuth")) {
  	    # Validate credentials by executing an API call
  	    $headers = @{"Content-Type" = "application/json"}
  	    $uri = "https://$sddcManager/v1/tokens"
  	    $body = '{"username": "'+$username+'","password": "'+$password+'"}'

  	    Try {
    	    # Checking against the sddc-managers API
    	    # PS Core has -SkipCertificateCheck implemented, PowerShell 5.x does not
    	    if ($PSEdition -eq 'Core') {
      	    	$response = Invoke-RestMethod -Method POST -Uri $uri -Headers $headers -body $body -SkipCertificateCheck
      	    	$Global:accessToken = $response.accessToken
      	    	$Global:refreshToken = $response.refreshToken.id
    	    }
    	    else {
      		    $response = Invoke-RestMethod -Method POST -Uri $uri -Headers $headers -body $body
      		    $Global:accessToken = $response.accessToken
      		    $Global:refreshToken = $response.refreshToken.id
    	    }
    	    if ($response.accessToken) {
                Write-Host " Successfully Requested New API Token From SDDC Manager:" $sddcManager -ForegroundColor Green
    	    }
  	    }
  	    Catch {
            Write-Host "" $_.Exception.Message -ForegroundColor Red
    	    Write-Host " Credentials provided did not return a valid API response (expected 200). Retry Connect-VCFManager cmdlet" -ForegroundColor Red
        }
    }
    elseif ($PsBoundParameters.ContainsKey("basicAuth")) {
        Try {
            # Validate credentials by executing an API call
            $Global:base64AuthInfo = [Convert]::ToBase64String([Text.Encoding]::ASCII.GetBytes(("{0}:{1}" -f $username,$password))) # Create Basic Authentication Encoded Credentials
            $headers = @{"Accept" = "application/json"}
            $headers.Add("Authorization", "Basic $base64AuthInfo")
            Write-Host " Successfully Requested New Basic Auth From SDDC Manager:" $sddcManager -ForegroundColor Green
        }
        Catch {
            Write-Host "" $_.Exception.Message -ForegroundColor Red
    	    Write-Host " Credentials provided did not return a valid API response (expected 200). Retry Connect-VCFManager cmdlet" -ForegroundColor Red
        }
    }
}
Export-ModuleMember -Function Connect-VCFManager

Function Connect-CloudBuilder
{
  	<#
    	.SYNOPSIS
    	Connects to the specified Cloud Builder and stores the credentials in a base64 string

    	.DESCRIPTION
    	The Connect-CloudBuilder cmdlet connects to the specified Cloud Builder and stores the credentials
    	in a base64 string. It is required once per session before running all other cmdlets

    	.EXAMPLE
    	PS C:\> Connect-CloudBuilder -fqdn sfo-cb01.sfo.rainpole.io -username admin -password VMware1!
    	This example shows how to connect to the Cloud Builder applaince
  	#>

  	Param (
    	[Parameter (Mandatory=$true)]
      		[ValidateNotNullOrEmpty()]
      		[string]$fqdn,
    	[Parameter (Mandatory=$false)]
      		[ValidateNotNullOrEmpty()]
      		[string]$username,
    	[Parameter (Mandatory=$false)]
      		[ValidateNotNullOrEmpty()]
      		[string]$password
  	)

  	if ( -not $PsBoundParameters.ContainsKey("username") -or ( -not $PsBoundParameters.ContainsKey("username"))) {
    	# Request Credentials
    	$creds = Get-Credential
    	$username = $creds.UserName.ToString()
    	$password = $creds.GetNetworkCredential().password
  	}

  	$Global:cloudBuilder = $fqdn
  	$Global:base64AuthInfo = [Convert]::ToBase64String([Text.Encoding]::ASCII.GetBytes(("{0}:{1}" -f $username,$password))) # Create Basic Authentication Encoded Credentials

  	# Validate credentials by executing an API call
  	$headers = @{"Accept" = "application/json"}
  	$headers.Add("Authorization", "Basic $base64AuthInfo")
  	$uri = "https://$cloudBuilder/v1/sddcs"

  	Try {
    	# Checking against the sddc-managers API
    	# PS Core has -SkipCertificateCheck implemented, PowerShell 5.x does not
    	if ($PSEdition -eq 'Core') {
      		$response = Invoke-WebRequest -Method GET -Uri $uri -Headers $headers -SkipCertificateCheck
    	}
    	else {
      		$response = Invoke-WebRequest -Method GET -Uri $uri -Headers $headers
    	}
    	if ($response.StatusCode -eq 200) {
      		Write-Host " Successfully connected to the Cloud Builder Appliance:" $cloudBuilder -ForegroundColor Green
    	}
  	}
  	Catch {
    	Write-Host "" $_.Exception.Message -ForegroundColor Red
    	Write-Host " Credentials provided did not return a valid API response (expected 200). Retry Connect-CloudBuilder cmdlet" -ForegroundColor Red
  	}
}
Export-ModuleMember -Function Connect-CloudBuilder


######### Start APIs for managing Application Virtual Networks ##########

Function Get-VCFApplicationVirtualNetwork
{
	<#
  		.SYNOPSIS
  		Retrieves all Application Virtual Networks

  		.DESCRIPTION
  		The Get-VCFApplicationVirtualNetwork cmdlet retrieves the Application Virtual Networks configured in SDDC Manager
    	- regionType supports REGION_A, REGION_B, X_REGION

  		.EXAMPLE
  		PS C:\> Get-VCFApplicationVirtualNetwork
  		This example demonstrates how to retrieve a list of Application Virtual Networks

  		.EXAMPLE
  		PS C:\> Get-VCFApplicationVirtualNetwork -regionType REGION_A
  		This example demonstrates how to retrieve the details of the regionType REGION_A Application Virtual Networks

  		.EXAMPLE
  		PS C:\> Get-VCFApplicationVirtualNetwork -id 577e6262-73a9-4825-bdb9-4341753639ce
  		This example demonstrates how to retrieve the details of the Application Virtual Networks using the id
  #>

  	Param (
    	[Parameter (Mandatory=$false)]
        	[ValidateSet("REGION_A", "REGION_B", "X_REGION")]
        	[ValidateNotNullOrEmpty()]
        	[string]$regionType,
    	[Parameter (Mandatory=$false)]
        	[ValidateNotNullOrEmpty()]
        	[string]$id
  	)

  	Try {
    	createHeader # Calls createHeader function to set Accept & Authorization
    	checkVCFToken # Calls the CheckVCFToken function to validate the access token and refresh if necessary
    	if (-not $PsBoundParameters.ContainsKey("regionType") -and (-not $PsBoundParameters.ContainsKey("id"))) {
      		$uri = "https://$sddcManager/v1/avns"
      		$response = Invoke-RestMethod -Method GET -URI $uri -headers $headers
      		$response
    	}
    	if ($PsBoundParameters.ContainsKey("regionType")) {
      		$uri = "https://$sddcManager/v1/avns?regionType=$regionType"
      		$response = Invoke-RestMethod -Method GET -URI $uri -headers $headers
      		$response
    	}
    	if ($PsBoundParameters.ContainsKey("id")) {
      		$uri = "https://$sddcManager/internal/avns/$id"
      		$response = Invoke-RestMethod -Method GET -URI $uri -headers $headers
      		$response
    	}
  	}
  	Catch {
   		ResponseException # Call ResponseException function to get error response from the exception
  	}
}
Export-ModuleMember -Function Get-VCFApplicationVirtualNetwork

######### End APIs for managing Application Virtual Networks ##########



######### Start APIs for managing Backup and Restore ##########

Function Get-VCFBackupConfiguration
{
  <#
      .SYNOPSIS
      Gets the backup configuration of NSX Manager and SDDC Manager

      .DESCRIPTION
      The Get-VCFBackupConfiguration cmdlet retrieves the current backup configuration details

      .EXAMPLE
      PS C:\> Get-VCFBackupConfiguration
      This example retrieves the backup configuration

      .EXAMPLE
      PS C:\> Get-VCFBackupConfiguration | ConvertTo-Json
      This example retrieves the backup configuration and outputs it in json format
  #>

    Try {
        createHeader # Calls createHeader function to set Accept & Authorization
        checkVCFToken # Calls the CheckVCFToken function to validate the access token and refresh if necessary
        $uri = "https://$sddcManager/v1/system/backup-configuration"
        $response = Invoke-RestMethod -Method GET -URI $uri -headers $headers
        $response.backupLocations
    }
    Catch {
        ResponseException # Call ResponseException function to get error response from the exception
    }
}
Export-ModuleMember -Function Get-VCFBackupConfiguration

Function Set-VCFBackupConfiguration
{
  <#
      .SYNOPSIS
      Configure backup settings for NSX and SDDC manager

      .DESCRIPTION
      The Set-VCFBackupConfiguration cmdlet configures or updates the backup configuration details for
      backing up NSX and SDDC Manager

      .EXAMPLE
      PS C:\> Set-VCFBackupConfiguration -json .\SampleJSON\Backup\backupConfiguration.json
      This example shows how to update the backup configuration
  #>

    Param (
        [Parameter (Mandatory=$true)]
            [ValidateNotNullOrEmpty()]
            [string]$json
    )

    if ($PsBoundParameters.ContainsKey("json")) {
        if (!(Test-Path $json)) {
            Throw "JSON File Not Found"
        }
        else {
            # Read the json file contents into the $ConfigJson variable
            $ConfigJson = (Get-Content -Raw $json)
        }
    }
    Try {
        createHeader # Calls createHeader function to set Accept & Authorization
        checkVCFToken # Calls the CheckVCFToken function to validate the access token and refresh if necessary
        <# $headers.Add("privileged-username", "$privilegedUsername")
        $headers.Add("privileged-password", "$privilegedPassword") #>
        $uri = "https://$sddcManager/v1/system/backup-configuration"
        $response = Invoke-RestMethod -Method PATCH -URI $uri -headers $headers -ContentType application/json -body $ConfigJson
        $response
    }
    Catch {
        ResponseException # Call ResponseException function to get error response from the exception
    }
}
Export-ModuleMember -Function Set-VCFBackupConfiguration

Function Start-VCFBackup
{
  	<#
    	.SYNOPSIS
    	Start the SDDC Manager backup

    	.DESCRIPTION
    	The Start-VCFBackup cmdlet invokes the SDDC Manager backup task

    	.EXAMPLE
    	PS C:\> Start-VCFBackup
    	This example shows how to start the SDDC Manager backup
  	#>

  	Try {
    	createHeader # Calls createHeader function to set Accept & Authorization
    	checkVCFToken # Calls the CheckVCFToken function to validate the access token and refresh if necessary
    	# this body is fixed for SDDC Manager backups. not worth having it stored on file
    	$ConfigJson = '{"elements" : [{"resourceType" : "SDDC_MANAGER"}]}'
    	$uri = "https://$sddcManager/v1/backups/tasks"
    	$response = Invoke-RestMethod -Method POST -URI $uri -headers $headers -ContentType "application/json" -body $ConfigJson
    	$response
  	}
  	Catch {
    	ResponseException # Call ResponseException function to get error response from the exception
  }
}
Export-ModuleMember -Function Start-VCFBackup

Function Start-VCFRestore
{
  	<#
    	.SYNOPSIS
    	Start the SDDC Manager restore

    	.DESCRIPTION
    	The Start-VCFRestore cmdlet invokes the SDDC Manager restore task

    	.EXAMPLE
    	PS C:\> Start-VCFRestore -backupFile "/tmp/vcf-backup-sfo-vcf01-sfo-rainpole-io-2020-04-20-14-37-25.tar.gz" -passphrase "VMw@re1!VMw@re1!"
    	This example shows how to start the SDDC Manager restore
  	#>
      Param (
        [Parameter (Mandatory=$true)]
            [ValidateNotNullOrEmpty()]
            [string]$backupFile,
        [Parameter (Mandatory=$true)]
            [ValidateNotNullOrEmpty()]
            [string]$passphrase
    )

  	Try {
        createBasicAuthHeader
    	$ConfigJson = '{ "backupFile": "'+$backupFile+'", "elements": [ {"resourceType": "SDDC_MANAGER"} ], "encryption": {"passphrase": "'+$passphrase+'"}}'
        $uri = "https://$sddcManager/v1/restores/tasks"
    	$response = Invoke-RestMethod -Method POST -URI $uri -headers $headers -ContentType "application/json" -body $ConfigJson
    	$response
  	}
  	Catch {
    	ResponseException # Call ResponseException function to get error response from the exception
  }
}
Export-ModuleMember -Function Start-VCFRestore

Function Get-VCFRestoreTask
{
  	<#
    	.SYNOPSIS
    	Fetch the restores task

    	.DESCRIPTION
    	The Get-VCFRestoreTask cmdlet retrieves the status of the restore task

    	.EXAMPLE
    	PS C:\> Get-VCFRestoreTask -id a5788c2d-3126-4c8f-bedf-c6b812c4a753
    	This example shows how to retrieve the status of the restore task by id
      #>

    Param (
        [Parameter (Mandatory=$false)]
            [ValidateNotNullOrEmpty()]
            [string]$id
    )

    Try {
        if ($PsBoundParameters.ContainsKey("id")) {
            createBasicAuthHeader
            $uri = "https://$sddcManager/v1/restores/tasks/$id"
            $response = Invoke-RestMethod -Method GET -URI $uri -headers $headers
            $response
        }
    }
    Catch {
        ResponseException # Call ResponseException function to get error response from the exception
    }
}
Export-ModuleMember -Function Get-VCFRestoreTask

######### End APIs for managing Backup and Restore ##########



######### Start APIs for managing Bundles ##########

Function Get-VCFBundle
{
    <#
        .SYNOPSIS
        Get all Bundles available to SDDC Manager

        .DESCRIPTION
        The Get-VCFBundle cmdlet gets all bundles available to the SDDC Manager instance.
        i.e. Manually uploaded bundles and bundles available via depot access.

        .EXAMPLE
        PS C:\> Get-VCFBundle
        This example gets the list of bundles and all their details

        .EXAMPLE
        PS C:\> Get-VCFBundle | Select version,downloadStatus,id
        This example gets the list of bundles and filters on the version, download status and the id only

        .EXAMPLE
        PS C:\> Get-VCFBundle -id 7ef354ab-13a6-4e39-9561-10d2c4de89db
        This example gets the details of a specific bundle by its id

        .EXAMPLE
        PS C:\> Get-VCFBundle | Where {$_.description -Match "vRealize"}
        This example lists all bundles that match vRealize in the description field
    #>

    Param (
        [Parameter (Mandatory=$false)]
            [string]$id
    )

    Try {
        createHeader # Calls createHeader function to set Accept & Authorization
        checkVCFToken # Calls the CheckVCFToken function to validate the access token and refresh if necessary
        if ($PsBoundParameters.ContainsKey("id")) {
            $uri = "https://$sddcManager/v1/bundles/$id"
            $response = Invoke-RestMethod -Method GET -URI $uri -headers $headers
            $response
        }
        else {
            $uri = "https://$sddcManager/v1/bundles"
            $response = Invoke-RestMethod -Method GET -URI $uri -headers $headers
            $response.elements
        }
    }
    Catch {
        ResponseException # Call ResponseException function to get error response from the exception
    }
}
Export-ModuleMember -Function Get-VCFBundle

Function Request-VCFBundle
{
    <#
        .SYNOPSIS
        Start download of bundle from depot

        .DESCRIPTION
        The Request-VCFBundle cmdlet starts an immediate download of a bundle from the depot.
        Only one download can be triggered for a bundle.

        .EXAMPLE
        PS C:\> Request-VCFBundle -id 7ef354ab-13a6-4e39-9561-10d2c4de89db
        This example requests the immediate download of a bundle based on its id
    #>

    Param (
        [Parameter (Mandatory=$true)]
            [ValidateNotNullOrEmpty()]
            [string]$id
    )

    Try {
        createHeader # Calls createHeader function to set Accept & Authorization
        checkVCFToken # Calls the CheckVCFToken function to validate the access token and refresh if necessary
        $uri = "https://$sddcManager/v1/bundles/$id"
        $body = '{"bundleDownloadSpec": {"downloadNow": true}}'
        $response = Invoke-RestMethod -Method PATCH -URI $uri -headers $headers	-ContentType application/json -body $body
        $response
    }
    Catch {
        ResponseException # Call ResponseException function to get error response from the exception
    }
}
Export-ModuleMember -Function Request-VCFBundle

Function Start-VCFBundleUpload
{
    <#
        .SYNOPSIS
        Starts upload of bundle to SDDC Manager

        .DESCRIPTION
        The Start-VCFBundleUpload cmdlet starts upload of bundle(s) to SDDC Manager
        Prerequisite: The bundle should have been downloaded to SDDC Manager VM using the bundle transfer utility tool

        .EXAMPLE
        PS C:\> Start-VCFBundleUpload -json .\Bundle\bundlespec.json
        This example invokes the upload of a bundle onto SDDC Manager
    #>

    Param (
        [Parameter (Mandatory=$true)]
            [ValidateNotNullOrEmpty()]
            [string]$json
    )

    createHeader # Calls createHeader function to set Accept & Authorization
    checkVCFToken # Calls the CheckVCFToken function to validate the access token and refresh if necessary

    if (!(Test-Path $json)) {
        Throw "JSON File Not Found"
    }
    else {
        # Read the json file contents into the $ConfigJson variable
        $ConfigJson = (Get-Content $json)
    }

    $uri = "https://$sddcManager/v1/bundles"
    Try {
        $response = Invoke-RestMethod -Method POST -URI $uri -headers $headers	-ContentType application/json -body $ConfigJson
    }
    Catch {
        ResponseException # Call the ResponseException function which handles execption messages
    }
}
Export-ModuleMember -Function Start-VCFBundleUpload

######### End APIs for managing Bundles ##########



######### Start APIs for managing CEIP ##########

Function Get-VCFCeip
{
	<#
    	.SYNOPSIS
    	Retrieves the current setting for CEIP of the connected SDDC Manager

    	.DESCRIPTION
    	The Get-VCFCeip cmdlet retrieves the current setting for Customer Experience Improvement Program (CEIP) of the connected SDDC Manager

    	.EXAMPLE
    	PS C:\> Get-VCFCeip
    	This example shows how to get the current setting of CEIP
  	#>

  	Try {
    	createHeader # Calls createHeader function to set Accept & Authorization
    	checkVCFToken # Calls the CheckVCFToken function to validate the access token and refresh if necessary
      	checkVCFToken # Calls the CheckVCFToken function to validate the access token and refresh if necessary
    	$uri = "https://$sddcManager/v1/system/ceip"
    	$response = Invoke-RestMethod -Method GET -URI $uri -headers $headers
    	$response
  	}
  	Catch {
    	ResponseException # Call ResponseException function to get error response from the exception
  	}
}
Export-ModuleMember -Function Get-VCFCeip

Function Set-VCFCeip
{
  	<#
    	.SYNOPSIS
    	Sets the CEIP status (Enabled/Disabled) of the connected SDDC Manager and components managed

    	.DESCRIPTION
    	The Set-VCFCeip cmdlet configures the status (Enabled/Disabled) for Customer Experience Improvement Program (CEIP) of the connected SDDC Manager
    	and the components managed (vCenter Server, vSAN and NSX Manager)

    	.EXAMPLE
    	PS C:\> Set-VCFCeip -ceipSetting DISABLE
    	This example shows how to DISABLE CEIP for SDDC Manager, vCenter Server, vSAN and NSX Manager

    	.EXAMPLE
    	PS C:\> Set-VCFCeip -ceipSetting ENABLE
    	This example shows how to ENABLE CEIP for SDDC Manager, vCenter Server, vSAN and NSX Manager
  	#>

	Param (
		[Parameter (Mandatory=$true)]
      		[ValidateNotNullOrEmpty()]
      		[string]$ceipSetting
  	)

  	Try {
    	createHeader # Calls createHeader function to set Accept & Authorization
    	checkVCFToken # Calls the CheckVCFToken function to validate the access token and refresh if necessary
    	$uri = "https://$sddcManager/v1/system/ceip"
    	if ( -not $PsBoundParameters.ContainsKey("ceipsetting")) {
      		Throw "You must define ENABLE or DISABLE as an input"
		}
    	if ($ceipSetting -eq "ENABLE") {
      		$ConfigJson = '{"status": "ENABLE"}'
    	}
    	if ($ceipSetting -eq "DISABLE") {
			$ConfigJson = '{"status": "DISABLE"}'
    	}
    	$response = Invoke-RestMethod -Method PATCH -URI $uri -ContentType application/json -headers $headers -body $ConfigJson
    	$response
  	}
  	Catch {
    	ResponseException # Call ResponseException function to get error response from the exception
  	}
}
Export-ModuleMember -Function Set-VCFCeip

######### End APIs for managing CEIP ##########



######### Start APIs for managing Certificates ##########

Function Get-VCFCertificateAuthority
{
	<#
    	.SYNOPSIS
    	Get certificate authorities information

    	.DESCRIPTION
    	The Get-VCFCertificateAuthority cmdlet retrieves the certificate authorities information for the connected SDDC Manager

    	.EXAMPLE
    	PS C:\> Get-VCFCertificateAuthority
    	This example shows how to get the certificate authority configuration from the connected SDDC Manager

    	.EXAMPLE
    	PS C:\> Get-VCFCertificateAuthority | ConvertTo-Json
    	This example shows how to get the certificate authority configuration from the connected SDDC Manager
    	and output to Json format

    	.EXAMPLE
    	PS C:\> Get-VCFCertificateAuthority -caType Microsoft
    	This example shows how to get the certificate authority configuration for a Microsoft Certificate Authority from the
    	connected SDDC Manager
  	#>

  	Param (
    	[Parameter (Mandatory=$false)]
      		[ValidateSet("OpenSSL","Microsoft")]
      		[String] $caType
  	)

  	Try {
    	createHeader # Calls createHeader function to set Accept & Authorization
    	checkVCFToken # Calls the CheckVCFToken function to validate the access token and refresh if necessary
    	if ($PsBoundParameters.ContainsKey("caType")) {
      		$uri = "https://$sddcManager/v1/certificate-authorities/$caType"
      		$response = Invoke-RestMethod -Method GET -URI $uri -headers $headers
      		$response
    	}
    	else {
      		$uri = "https://$sddcManager/v1/certificate-authorities"
      		$response = Invoke-RestMethod -Method GET -URI $uri -headers $headers
      		$response.elements
    	}
  	}
  	Catch {
    	ResponseException # Call ResponseException function to get error response from the exception
  	}
}
Export-ModuleMember -Function Get-VCFCertificateAuthority

Function Remove-VCFCertificateAuthority
{
  	<#
    	.SYNOPSIS
    	Deletes certificate authority configuration

    	.DESCRIPTION
    	The Remove-VCFCertificateAuthority cmdlet removes the certificate authority configuration from the connected SDDC Manager

    	.EXAMPLE
    	PS C:\> Remove-VCFCertificateAuthority
    	This example removes the Micosoft certificate authority configuration from the connected SDDC Manager
  	#>

  	Param (
   		[Parameter (Mandatory=$true)]
      		[ValidateSet("OpenSSL","Microsoft")]
      		[String] $caType
  	)

  	Try {
    	createHeader # Calls createHeader function to set Accept & Authorization
    	checkVCFToken # Calls the CheckVCFToken function to validate the access token and refresh if necessary
    	$uri = "https://$sddcManager/v1/certificate-authorities/$caType"
    	$response = Invoke-RestMethod -Method DELETE -URI $uri -headers $headers
    	$response
  	}
  	Catch {
    	ResponseException # Call ResponseException function to get error response from the exception
  	}
}
Export-ModuleMember -Function Remove-VCFCertificateAuthority

Function Set-VCFMicrosoftCA
{
  	<#
    	.SYNOPSIS
    	Configures a Microsoft Certificate Authority

    	.DESCRIPTION
    	Configures the Microsoft Certificate Authorty on the connected SDDC Manager

    	.EXAMPLE
    	PS C:\> Set-VCFMicrosoftCA -serverUrl "https://rainpole.io/certsrv" -username Administrator -password "VMw@re1!" -templateName VMware
    	This example shows how to configure a Microsoft certificate authority on the connected SDDC Manager
  	#>

  	Param (
   		[Parameter (Mandatory=$true)]
      		[ValidateNotNullOrEmpty()]
      		[string]$serverUrl,
		[Parameter (Mandatory=$true)]
      		[ValidateNotNullOrEmpty()]
      		[string]$username,
		[Parameter (Mandatory=$true)]
      		[ValidateNotNullOrEmpty()]
      		[string]$password,
    	[Parameter (Mandatory=$true)]
      		[ValidateNotNullOrEmpty()]
      	[string]$templateName
  	)

  	Try {
    	createHeader # Calls createHeader function to set Accept & Authorization
    	checkVCFToken # Calls the CheckVCFToken function to validate the access token and refresh if necessary
    	$uri = "https://$sddcManager/v1/certificate-authorities"
    	if ( -not $PsBoundParameters.ContainsKey("serverUrl") -and ( -not $PsBoundParameters.ContainsKey("username") -and ( -not $PsBoundParameters.ContainsKey("password") -and ( -not $PsBoundParameters.ContainsKey("templateName"))))){
      		Throw "You must enter the mandatory values"
		}
    	$ConfigJson = '{"microsoftCertificateAuthoritySpec": {"secret": "'+$password+'","serverUrl": "'+$serverUrl+'","username": "'+$username+'","templateName": "'+$templateName+'"}}'
    	$response = Invoke-RestMethod -Method PUT -URI $uri -ContentType application/json -headers $headers -body $ConfigJson
  	}
  	Catch {
    	ResponseException # Call ResponseException function to get error response from the exception
  	}
}
Export-ModuleMember -Function Set-VCFMicrosoftCA

Function Get-VCFCertificateCSR
{
  	<#
    	.SYNOPSIS
    	Get available CSR(s)

    	.DESCRIPTION
    	The Get-VCFCertificateCSR cmdlet gets the available CSRs that have been created on SDDC Manager

    	.EXAMPLE
    	PS C:\> Get-VCFCertificateCSRs -domainName MGMT
    	This example gets a list of CSRs and displays the output

    	.EXAMPLE
    	PS C:\> Get-VCFCertificateCSRs -domainName MGMT | ConvertTo-Json
    	This example gets a list of CSRs and displays them in JSON format
  	#>

  	Param (
    	[Parameter (Mandatory=$true)]
      		[ValidateNotNullOrEmpty()]
      		[string]$domainName
  	)

  	Try {
    	createHeader # Calls createHeader function to set Accept & Authorization
    	checkVCFToken # Calls the CheckVCFToken function to validate the access token and refresh if necessary
    	$uri = "https://$sddcManager/v1/domains/$domainName/csrs"
    	$response = Invoke-RestMethod -Method GET -URI $uri -headers $headers
    	$response.elements
  	}
  	Catch {
    	ResponseException # Call ResponseException function to get error response from the exception
  	}
}
Export-ModuleMember -Function Get-VCFCertificateCSR

Function Request-VCFCertificateCSR
{
  	<#
    	.SYNOPSIS
    	Generate CSR(s)

    	.DESCRIPTION
    	The Request-VCFCertificateCSR generates CSR(s) for the selected resource(s) in the domain
    	- Resource Types (SDDC_MANAGER, PSC, VCENTER, NSX_MANAGER, NSXT_MANAGER, VRA,
      	VRLI, VROPS, VRSLCM, VXRAIL_MANAGER

    	.EXAMPLE
    	PS C:\> Request-VCFCertificateCSR -domainName MGMT -json .\requestCsrSpec.json
    	This example requests the generation of the CSR based on the entries within the requestCsrSpec.json file for resources within
      	the domain called MGMT
  	#>

  	Param (
    	[Parameter (Mandatory=$true)]
      		[ValidateNotNullOrEmpty()]
      		[string]$json,
		[Parameter (Mandatory=$true)]
      		[ValidateNotNullOrEmpty()]
      	[string]$domainName
  	)

  	if (!(Test-Path $json)) {
    	Throw "JSON File Not Found"
  	}
  	else {
    	$ConfigJson = (Get-Content -Raw $json) # Reads the requestCsrSpec json file contents into the $ConfigJson variable
    	createHeader # Calls createHeader function to set Accept & Authorization
    	checkVCFToken # Calls the CheckVCFToken function to validate the access token and refresh if necessary
    	$uri = "https://$sddcManager/v1/domains/$domainName/csrs"
    	Try {
      		$response = Invoke-RestMethod -Method PUT -URI $uri -headers $headers -ContentType application/json -body $ConfigJson
      		$response
    	}
    	Catch {
      		ResponseException # Call ResponseException function to get error response from the exception
    	}
  	}
}
Export-ModuleMember -Function Request-VCFCertificateCSR

Function Get-VCFCertificate
{
  	<#
    	.SYNOPSIS
    	Get latest generated certificate(s) in a domain

    	.DESCRIPTION
    	The Get-VCFCertificate cmdlet gets the latest generated certificate(s) in a domain

    	.EXAMPLE
    	PS C:\> Get-VCFCertificate -domainName sfo-m01
    	This example gets a list of certificates that have been generated

    	.EXAMPLE
    	PS C:\> Get-VCFCertificate -domainName sfo-m01 | ConvertTo-Json
    	This example gets a list of certificates and displays them in JSON format

    	.EXAMPLE
    	PS C:\> Get-VCFCertificate -domainName sfo-m01 | Select issuedTo
    	This example gets a list of endpoint names where certificates have been issued

    	.EXAMPLE
    	PS C:\> Get-VCFCertificate -domainName sfo-m01 -resources
    	This example gets the certificates of all resources in the domain
  	#>

  	Param (
    	[Parameter (Mandatory=$true)]
      		[ValidateNotNullOrEmpty()]
      		[string]$domainName,
    	[Parameter (Mandatory=$false)]
      		[ValidateNotNullOrEmpty()]
			[switch]$resources
	)

  	Try {
		createHeader # Calls createHeader function to set Accept & Authorization
    	checkVCFToken # Calls the CheckVCFToken function to validate the access token and refresh if necessary
    	if ($PsBoundParameters.ContainsKey("resources")) {
      		$uri = "https://$sddcManager/v1/domains/$domainName/resource-certificates"
      		$response = Invoke-RestMethod -Method GET -URI $uri -headers $headers
      		$response.elements
    	}
    	else {
      		$uri = "https://$sddcManager/v1/domains/$domainName/certificates"
      		$response = Invoke-RestMethod -Method GET -URI $uri -headers $headers
      		$response.elements
    	}
  	}
  	Catch {
    	ResponseException # Call ResponseException function to get error response from the exception
  	}
}
Export-ModuleMember -Function Get-VCFCertificate

Function Request-VCFCertificate
{
  	<#
    	.SYNOPSIS
    	Generate certificate(s) for the selected resource(s) in a domain

    	.DESCRIPTION
    	The Request-VCFCertificate cmdlet generates certificate(s) for the selected resource(s) in a domain.
    	CA must be configured and CSR must be generated beforehand
    	- Resource Types (SDDC_MANAGER, PSC, VCENTER, NSX_MANAGER, NSXT_MANAGER, VRA, VRLI, VROPS,
      	VRSLCM, VXRAIL_MANAGER

    	.EXAMPLE
    	PS C:\> Request-VCFCertificate -domainName MGMT -json .\requestCertificateSpec.json
    	This example requests the generation of the Certificates based on the entries within the requestCertificateSpec.json file
    	for resources within the domain called MGMT
  	#>

	Param (
    	[Parameter (Mandatory=$true)]
      		[ValidateNotNullOrEmpty()]
      		[string]$json,
		[Parameter (Mandatory=$true)]
      		[ValidateNotNullOrEmpty()]
      		[string]$domainName
  	)

  	if (!(Test-Path $json)) {
    	Throw "JSON File Not Found"
  	}
  	else {
    	# Reads the requestCsrSpec json file contents into the $ConfigJson variable
    	$ConfigJson = (Get-Content -Raw $json)
    	createHeader # Calls createHeader function to set Accept & Authorization
    	checkVCFToken # Calls the CheckVCFToken function to validate the access token and refresh if necessary
    	$uri = "https://$sddcManager/v1/domains/$domainName/certificates"
    	Try {
      		$response = Invoke-RestMethod -Method PUT -URI $uri -headers $headers -ContentType application/json -body $ConfigJson
      		$response
    	}
    	Catch {
      		ResponseException # Call ResponseException function to get error response from the exception
    	}
  	}
}
Export-ModuleMember -Function Request-VCFCertificate

Function Set-VCFCertificate
{
  	<#
    	.SYNOPSIS
    	Replace certificate(s) for the selected resource(s) in a domain

    	.DESCRIPTION
    	The Set-VCFCertificate cmdlet replaces certificate(s) for the selected resource(s) in a domain

    	.EXAMPLE
    	PS C:\> Set-VCFCertificate -domainName MGMT -json .\updateCertificateSpec.json
    	This example replaces the Certificates based on the entries within the requestCertificateSpec.json file
    	for resources within the domain called MGMT
  	#>

  	Param (
    	[Parameter (Mandatory=$true)]
      		[ValidateNotNullOrEmpty()]
      		[string]$json,
		[Parameter (Mandatory=$true)]
      		[ValidateNotNullOrEmpty()]
      		[string]$domainName
  	)

  	if (!(Test-Path $json)) {
    	Throw "JSON File Not Found"
  	}
  	else {
    	$ConfigJson = (Get-Content -Raw $json) # Reads the updateCertificateSpec json file contents into the $ConfigJson variable
    	createHeader # Calls createHeader function to set Accept & Authorization
    	checkVCFToken # Calls the CheckVCFToken function to validate the access token and refresh if necessary
    	$uri = "https://$sddcManager/v1/domains/$domainName/certificates"
    	Try {
      		$response = Invoke-RestMethod -Method PATCH -URI $uri -headers $headers -ContentType application/json -body $ConfigJson
      		$response
    	}
    	Catch {
      		ResponseException # Call ResponseException function to get error response from the exception
    	}
  	}
}
Export-ModuleMember -Function Set-VCFCertificate

######### End APIs for managing Certificates ##########



######### Start APIs for managing Clusters ##########

Function Get-VCFCluster
{
  	<#
    	.SYNOPSIS
    	Connects to the specified SDDC Manager & retrieves a list of clusters.

    	.DESCRIPTION
    	The Get-VCFCluster cmdlet connects to the specified SDDC Manager & retrieves a list of clusters.

    	.EXAMPLE
    	PS C:\> Get-VCFCluster
    	This example shows how to get a list of all clusters

    	.EXAMPLE
    	PS C:\> Get-VCFCluster -name wld01-cl01
    	This example shows how to get a cluster by name

    	.EXAMPLE
    	PS C:\> Get-VCFCluster -id 8423f92e-e4b9-46e7-92f7-befce4755ba2
    	This example shows how to get a cluster by id
  	#>

  	Param (
    	[Parameter (Mandatory=$false)]
      		[ValidateNotNullOrEmpty()]
      		[string]$name,
		[Parameter (Mandatory=$false)]
      		[ValidateNotNullOrEmpty()]
      	[string]$id
  	)

  	createHeader # Calls createHeader function to set Accept & Authorization
    checkVCFToken # Calls the CheckVCFToken function to validate the access token and refresh if necessary
  	Try {
    	if ( -not $PsBoundParameters.ContainsKey("name") -and ( -not $PsBoundParameters.ContainsKey("id"))) {
      		$uri = "https://$sddcManager/v1/clusters"
      		$response = Invoke-RestMethod -Method GET -URI $uri -headers $headers
      		$response.elements
    	}
    	if ($PsBoundParameters.ContainsKey("id")) {
      		$uri = "https://$sddcManager/v1/clusters/$id"
			$response = Invoke-RestMethod -Method GET -URI $uri -headers $headers
      		$response
		}
    	if ($PsBoundParameters.ContainsKey("name")) {
      		$uri = "https://$sddcManager/v1/clusters"
			$response = Invoke-RestMethod -Method GET -URI $uri -headers $headers
			$response.elements | Where-Object {$_.name -eq $name}
		}
	}
  	Catch {
    	ResponseException # Call ResponseException function to get error response from the exception
  	}
}
Export-ModuleMember -Function Get-VCFCluster

Function New-VCFCluster
{
  	<#
    	.SYNOPSIS
    	Connects to the specified SDDC Manager and creates a cluster

    	.DESCRIPTION
    	The New-VCFCluster cmdlet connects to the specified SDDC Manager and creates a cluster in a specified workload domains

    	.EXAMPLE
    	PS C:\> New-VCFCluster -json .\WorkloadDomain\addClusterSpec.json
    	This example shows how to create a cluster in a Workload Domain from a json spec
  	#>

  	Param (
    	[Parameter (Mandatory=$true)]
      		[ValidateNotNullOrEmpty()]
      		[string]$json
  	)

  	if (!(Test-Path $json)) {
    	Throw "JSON File Not Found"
  	}
  	else {
    	$ConfigJson = (Get-Content $json) # Read the json file contents into the $ConfigJson variable
    	createHeader # Calls createHeader function to set Accept & Authorization
    	checkVCFToken # Calls the CheckVCFToken function to validate the access token and refresh if necessary
		# Validate the provided JSON input specification file
    	$response = Validate-VCFClusterSpec -json $ConfigJson
    	# the validation API does not currently support polling with a task ID
    	Start-Sleep 5
    	# Submit the job only if the JSON validation task finished with executionStatus=COMPLETED & resultStatus=SUCCEEDED
    	if ($response.executionStatus -eq "COMPLETED" -and $response.resultStatus -eq "SUCCEEDED") {
      		Try {
        		Write-Host ""
        		Write-Host "Task validation completed successfully, invoking cluster task on SDDC Manager" -ForegroundColor Green
        		$uri = "https://$sddcManager/v1/clusters"
        		$response = Invoke-RestMethod -Method POST -URI $uri -ContentType application/json -headers $headers -body $ConfigJson
        		$response.elements
      		}
      		Catch {
        		ResponseException # Call ResponseException function to get error response from the exception
      		}
      	else {
        		Write-Host ""
        		Write-Host "The validation task commpleted the run with the following problems:" -ForegroundColor Yellow
        		Write-Host $response.validationChecks.errorResponse.message  -ForegroundColor Yellow
        		Write-Host ""
      		}
    	}
  	}
}
Export-ModuleMember -Function New-VCFCluster

Function Set-VCFCluster
{
  	<#
    	.SYNOPSIS
    	Connects to the specified SDDC Manager & expands or compacts a cluster.

    	.DESCRIPTION
		The Set-VCFCluster cmdlet connects to the specified SDDC Manager & expands or compacts a cluster by adding or
		removing a host(s). A cluster can also be marked for deletion

    	.EXAMPLE
    	PS C:\> Set-VCFCluster -id a511b625-8eb8-417e-85f0-5b47ebb4c0f1 -json .\Cluster\clusterExpansionSpec.json
    	This example shows how to expand a cluster by adding a host(s)

    	.EXAMPLE
    	PS C:\> Set-VCFCluster -id a511b625-8eb8-417e-85f0-5b47ebb4c0f1 -json .\Cluster\clusterCompactionSpec.json
    	This example shows how to compact a cluster by removing a host(s)

    	.EXAMPLE
    	PS C:\> Set-VCFCluster -id a511b625-8eb8-417e-85f0-5b47ebb4c0f1 -markForDeletion
    	This example shows how to mark a cluster for deletion
  	#>

  	Param (
    	[Parameter (Mandatory=$true)]
      		[ValidateNotNullOrEmpty()]
      		[string]$id,
		[Parameter (Mandatory=$false)]
      		[ValidateNotNullOrEmpty()]
      		[string]$json,
		[Parameter (Mandatory=$false)]
      		[ValidateNotNullOrEmpty()]
      		[switch]$markForDeletion
  	)

  	Try {
        createHeader # Calls createHeader function to set Accept & Authorization
        checkVCFToken # Calls the CheckVCFToken function to validate the access token and refresh if necessary
    	if ( -not $PsBoundParameters.ContainsKey("json") -and ( -not $PsBoundParameters.ContainsKey("markForDeletion"))) {
      		Throw "You must include either -json or -markForDeletion"
    	}
    	if ($PsBoundParameters.ContainsKey("json")) {
            validateJsonInput # Calls validateJsonInput Function to check the JSON file provided exists
      		# Validate the provided JSON input specification file
			$response = Validate-VCFUpdateClusterSpec -clusterid $id -json $ConfigJson
			# the validation API does not currently support polling with a task ID
			Start-Sleep 5
			# Submit the job only if the JSON validation task finished with executionStatus=COMPLETED & resultStatus=SUCCEEDED
      		if ($response.executionStatus -eq "COMPLETED" -and $response.resultStatus -eq "SUCCEEDED") {
        		Try {
          			Write-Host ""
          			Write-Host "Task validation completed successfully, invoking cluster task on SDDC Manager" -ForegroundColor Green
          			$uri = "https://$sddcManager/v1/clusters/$id/"
                    $response = Invoke-RestMethod -Method PATCH -URI $uri -headers $headers -ContentType application/json -body $ConfigJson
                    $response
                }
				Catch {
          			ResponseException # Call ResponseException function to get error response from the exception
        		}
      		}
      		else {
        		Write-Host ""
        		Write-Host "The validation task commpleted the run with the following problems:" -ForegroundColor Yellow
        		Write-Host $response.validationChecks.errorResponse.message  -ForegroundColor Yellow
        		Write-Host ""
      		}
		}
		if ($PsBoundParameters.ContainsKey("markForDeletion") -and ($PsBoundParameters.ContainsKey("id"))) {
            $ConfigJson = '{"markForDeletion": true}'
            $uri = "https://$sddcManager/v1/clusters/$id/"
			$response = Invoke-RestMethod -Method PATCH -URI $uri -ContentType application/json -headers $headers -body $ConfigJson
		}
	}
	Catch {
    	ResponseException # Call ResponseException function to get error response from the exception
	}
}
Export-ModuleMember -Function Set-VCFCluster

Function Remove-VCFCluster
{
  	<#
    	.SYNOPSIS
    	Connects to the specified SDDC Manager & deletes a cluster.

    	.DESCRIPTION
    	Before a cluster can be deleted it must first be marked for deletion. See Set-VCFCluster
    	The Remove-VCFCluster cmdlet connects to the specified SDDC Manager & deletes a cluster.

    	.EXAMPLE
    	PS C:\> Remove-VCFCluster -id a511b625-8eb8-417e-85f0-5b47ebb4c0f1
    	This example shows how to delete a cluster
  	#>

  	Param (
    	[Parameter (Mandatory=$true)]
      		[ValidateNotNullOrEmpty()]
      		[string]$id
  	)

  	createHeader # Calls createHeader function to set Accept & Authorization
    checkVCFToken # Calls the CheckVCFToken function to validate the access token and refresh if necessary
  	Try {
    	$uri = "https://$sddcManager/v1/clusters/$id"
        $response = Invoke-RestMethod -Method DELETE -URI $uri -headers $headers
        $response
  	}
  	Catch {
    	ResponseException # Call ResponseException function to get error response from the exception
  	}
}
Export-ModuleMember -Function Remove-VCFCluster

Function Get-VCFClusterValidation
{
  	<#
    	.SYNOPSIS
    	Get the status of the validations for cluster deployment

    	.DESCRIPTION
    	The Get-VCFClusterValidation cmdlet returns the status of a validation of the json

    	.EXAMPLE
    	PS C:\> Get-VCFClusterValidation -id 001235d8-3e40-4a5a-8a89-09985dac1434
    	This example shows how to get the cluster validation task based on the id
  	#>

  	Param (
		[Parameter (Mandatory=$true)]
      		[ValidateNotNullOrEmpty()]
      	    [string]$id
  	)

  	Try {
        createHeader # Calls createHeader function to set Accept & Authorization
        checkVCFToken # Calls the CheckVCFToken function to validate the access token and refresh if necessary
      	$uri = "https://$sddcManager/v1/clusters/validations/$id"
		$response = Invoke-RestMethod -Method GET -URI $uri -headers $headers
      	$response
	}
  	Catch {
    	ResponseException # Call ResponseException function to get error response from the exception
  	}
}
Export-ModuleMember -Function Get-VCFClusterValidation

######### End APIs for managing Clusters ##########



######### Start APIs for managing Credentials ##########

Function Get-VCFCredential
{
  	<#
    	.SYNOPSIS
    	Connects to the specified SDDC Manager and retrieves a list of credentials.
    	Supported resource types are: VCENTER, ESXI, NSXT_MANAGER, NSXT_EDGE, BACKUP
    	Please note: if you are requesting credentials by resource type then the resource name parameter (if
    	passed) will be ignored (they are mutually exclusive)

    	.DESCRIPTION
    	The Get-VCFCredential cmdlet connects to the specified SDDC Manager and retrieves a list of credentials.
    	Authenticated user must have ADMIN role.

    	.EXAMPLE
    	PS C:\> Get-VCFCredential
    	This example shows how to get a list of credentials

    	.EXAMPLE
    	PS C:\> Get-VCFCredential -resourceType VCENTER
    	This example shows how to get a list of VCENTER credentials

    	.EXAMPLE
    	PS C:\> Get-VCFCredential -resourceName sfo01-m01-esx01.sfo.rainpole.io
        This example shows how to get the credential for a specific resourceName (FQDN)

    	.EXAMPLE
    	PS C:\> Get-VCFCredential -id 3c4acbd6-34e5-4281-ad19-a49cb7a5a275
    	This example shows how to get the credential using the id
  	#>

  	Param (
    	[Parameter (Mandatory=$false)]
      		[ValidateNotNullOrEmpty()]
      		[string]$resourceName,
    	[Parameter (Mandatory=$false)]
      		[ValidateSet("VCENTER", "ESXI", "BACKUP", "NSXT_MANAGER", "NSXT_EDGE")]
        	[ValidateNotNullOrEmpty()]
        	[string]$resourceType,
    	[Parameter (Mandatory=$false)]
        	[ValidateNotNullOrEmpty()]
        	[string]$id
  	)

  Try {
    createHeader # Calls createHeader function to set Accept & Authorization
    checkVCFToken # Calls the CheckVCFToken function to validate the access token and refresh if necessary
    if ($PsBoundParameters.ContainsKey("resourceName")) {
      $uri = "https://$sddcManager/v1/credentials?resourceName=$resourceName"
      $response = Invoke-RestMethod -Method GET -URI $uri -headers $headers
      $response.elements
    }
    elseif ($PsBoundParameters.ContainsKey("id")) {
      $uri = "https://$sddcManager/v1/credentials/$id"
      $response = Invoke-RestMethod -Method GET -URI $uri -headers $headers
      $response
    }
    # if requesting credential by type then name is ignored (mutually exclusive)
    elseif ($PsBoundParameters.ContainsKey("resourceType") ) {
      $uri = "https://$sddcManager/v1/credentials?resourceType=$resourceType"
      $response = Invoke-RestMethod -Method GET -URI $uri -headers $headers
      $response.elements
    }
    else {
      $uri = "https://$sddcManager/v1/credentials"
      $response = Invoke-RestMethod -Method GET -URI $uri -headers $headers
      $response.elements
    }
  }
  Catch {
    ResponseException # Call ResponseException function to get error response from the exception
  }
}
Export-ModuleMember -Function Get-VCFCredential

Function Set-VCFCredential
{
  	<#
    	.SYNOPSIS
    	Connects to the specified SDDC Manager and updates a credential.

    	.DESCRIPTION
    	The Set-VCFCredential cmdlet connects to the specified SDDC Manager and updates a credential.
    	Credentials can be updated with a specified password(s) or rotated using system generated password(s).

    	.EXAMPLE
    	PS C:\> Set-VCFCredential -json .\Credential\updateCredentialSpec.json
    	This example shows how to update a credential using a json spec
  	#>

  	Param (
		[Parameter (Mandatory=$true)]
      		[ValidateNotNullOrEmpty()]
      		[string]$json
  	)

  	Try {
    	if ($PsBoundParameters.ContainsKey("json")) {
      		if (!(Test-Path $json)) {
        		Throw "JSON File Not Found"
      		}
      		else {
        		$ConfigJson = (Get-Content $json) # Read the json file contents into the $ConfigJson variable
      		}
    	}
    	createHeader # Calls createHeader function to set Accept & Authorization
    	checkVCFToken # Calls the CheckVCFToken function to validate the access token and refresh if necessary
    	$uri = "https://$sddcManager/v1/credentials"
    	$response = Invoke-RestMethod -Method PATCH -URI $uri -ContentType application/json -headers $headers -body $ConfigJson
    	$response
  	}
  	Catch {
    	ResponseException # Call ResponseException function to get error response from the exception
  	}
}
Export-ModuleMember -Function Set-VCFCredential

Function Get-VCFCredentialTask
{
  	<#
    	.SYNOPSIS
    	Connects to the specified SDDC Manager and retrieves a list of credential tasks in reverse chronological order.

    	.DESCRIPTION
    	The Get-VCFCredentialTask cmdlet connects to the specified SDDC Manager and retrieves a list of
    	credential tasks in reverse chronological order.

    	.EXAMPLE
    	PS C:\> Get-VCFCredentialTask
    	This example shows how to get a list of all credentials tasks

    	.EXAMPLE
    	PS C:\> Get-VCFCredentialTask -id 7534d35d-98fb-43de-bcf7-2776beb6fcc3
    	This example shows how to get the credential tasks for a specific task id

    	.EXAMPLE
    	PS C:\> Get-VCFCredentialTask -id 7534d35d-98fb-43de-bcf7-2776beb6fcc3 -resourceCredentials
    	This example shows how to get resource credentials (for e.g. ESXI) for a credential task id
  	#>

	Param (
    	[Parameter (Mandatory=$false)]
      		[ValidateNotNullOrEmpty()]
      		[string]$id,
		[Parameter (Mandatory=$false)]
      		[ValidateNotNullOrEmpty()]
      		[switch]$resourceCredentials
  	)

  	Try {
    	createHeader # Calls createHeader function to set Accept & Authorization
    	checkVCFToken # Calls the CheckVCFToken function to validate the access token and refresh if necessary
    	if ( -not $PsBoundParameters.ContainsKey("id")) {
      		$uri = "https://$sddcManager/v1/credentials/tasks"
	    	$response = Invoke-RestMethod -Method GET -URI $uri -headers $headers
	    	$response.elements
    	}
    	if ($PsBoundParameters.ContainsKey("id")) {
      		$uri = "https://$sddcManager/v1/credentials/tasks/$id"
      		$response = Invoke-RestMethod -Method GET -URI $uri -headers $headers
      		$response
    	}
    	if ($PsBoundParameters.ContainsKey("id") -and ($PsBoundParameters.ContainsKey("resourceCredentials"))) {
      		$uri = "https://$sddcManager/v1/credentials/tasks/$id/resource-credentials"
      		$response = Invoke-RestMethod -Method GET -URI $uri -headers $headers
      		$response
    	}
  	}
  	Catch {
    	ResponseException # Call ResponseException function to get error response from the exception
  	}
}
Export-ModuleMember -Function Get-VCFCredentialTask

Function Stop-VCFCredentialTask
{
  	<#
    	.SYNOPSIS
    	Connects to the specified SDDC Manager and cancels a failed update or rotate passwords task.

    	.DESCRIPTION
    	The Stop-VCFCredentialTask cmdlet connects to the specified SDDC Manager and cancles a failed update or rotate passwords task.

    	.EXAMPLE
    	PS C:\> Stop-VCFCredentialTask -id 4d661acc-2be6-491d-9256-ba3c78020e5d
    	This example shows how to cancel a failed rotate or update password task.
  	#>

  	Param (
    	[Parameter (Mandatory=$true)]
      		[ValidateNotNullOrEmpty()]
      		[string]$id
  	)

  	if ($PsBoundParameters.ContainsKey("id")) {
    	$uri = "https://$sddcManager/v1/credentials/tasks/$id"
  	}
  	else {
    	Throw "task id to be cancelled is not provided"
  	}
  	createHeader # Calls createHeader function to set Accept & Authorization
    checkVCFToken # Calls the CheckVCFToken function to validate the access token and refresh if necessary
  	Try {
    	$response = Invoke-RestMethod -Method DELETE -URI $uri -ContentType application/json -headers $headers
    	$response
  	}
  	Catch {
    	ResponseException # Call ResponseException function to get error response from the exception
  	}
}
Export-ModuleMember -Function Stop-VCFCredentialTask

Function Restart-VCFCredentialTask
{
  	<#
    	.SYNOPSIS
    	Connects to the specified SDDC Manager and retry a failed rotate/update passwords task

    	.DESCRIPTION
    	The Restart-VCFCredentialTask cmdlet connects to the specified SDDC Manager and retry a failed rotate/update password task

    	.EXAMPLE
    	PS C:\> Restart-VCFCredentialTask -id 4d661acc-2be6-491d-9256-ba3c78020e5d -json .\Credential\updateCredentialSpec.json
    	This example shows how to update passwords of a resource type using a json spec
  	#>

	Param (
    	[Parameter (Mandatory=$true)]
      		[ValidateNotNullOrEmpty()]
      		[string]$id,
    	[Parameter (Mandatory=$true)]
      		[ValidateNotNullOrEmpty()]
      		[string]$json
  	)

  	if ($PsBoundParameters.ContainsKey("json")) {
    	if (!(Test-Path $json)) {
      		Throw "JSON File Not Found"
    	}
    	else {
      		$ConfigJson = (Get-Content $json) # Read the json file contents into the $ConfigJson variable
    	}
  	}
  	if ($PsBoundParameters.ContainsKey("id")) {
    	$uri = "https://$sddcManager/v1/credentials/tasks/$id"
  	}
  	else {
    	Throw "task id not provided"
  	}
  	createHeader # Calls createHeader function to set Accept & Authorization
  	checkVCFToken # Calls the CheckVCFToken function to validate the access token and refresh if necessary
  	Try {
    	$response = Invoke-RestMethod -Method PATCH -URI $uri -ContentType application/json -headers $headers -body $ConfigJson
    	$response
  	}
  	Catch {
    	ResponseException # Call ResponseException function to get error response from the exception
  	}
}
Export-ModuleMember -Function Restart-VCFCredentialTask

######### End APIs for managing Credentials ##########



######### Start APIs for managing Depot Settings ##########

Function Get-VCFDepotCredential
{
  	<#
    	.SYNOPSIS
    	Get Depot Settings

    	.DESCRIPTION
    	Retrieves the configuration for the depot of the connected SDDC Manager

    	.EXAMPLE
    	PS C:\> Get-VCFDepotCredential
    	This example shows credentials that have been configured for the depot.
  	#>

  	Try {
    	createHeader # Calls createHeader function to set Accept & Authorization
    	checkVCFToken # Calls the CheckVCFToken function to validate the access token and refresh if necessary
    	$uri = "https://$sddcManager/v1/system/settings/depot"
    	$response = Invoke-RestMethod -Method GET -URI $uri -headers $headers
    	$response.vmwareAccount
  	}
  	Catch {
    	ResponseException # Call ResponseException function to get error response from the exception
  	}
}
Export-ModuleMember -Function Get-VCFDepotCredential

Function Set-VCFDepotCredential
{
  	<#
    	.SYNOPSIS
    	Update the Depot Settings

    	.DESCRIPTION
    	Update the configuration for the depot of the connected SDDC Manager

    	.EXAMPLE
    	PS C:\> Set-VCFDepotCredential -username "user@yourdomain.com" -password "VMware1!"
    	This example sets the credentials that have been configured for the depot.
  	#>

  	Param (
    	[Parameter (Mandatory=$true)]
      		[ValidateNotNullOrEmpty()]
      		[string]$username,
		[Parameter (Mandatory=$true)]
      		[ValidateNotNullOrEmpty()]
      		[string]$password
  	)

  	Try {
    	createHeader # Calls createHeader function to set Accept & Authorization
    	checkVCFToken # Calls the CheckVCFToken function to validate the access token and refresh if necessary
    	$uri = "https://$sddcManager/v1/system/settings/depot"
    	if ( -not $PsBoundParameters.ContainsKey("username") -and ( -not $PsBoundParameters.ContainsKey("password"))) {
      		Throw "You must enter a username and password"
		}
    	$ConfigJson = '{"vmwareAccount": {"username": "'+$username+'","password": "'+$password+'"}}'
    	$response = Invoke-RestMethod -Method PUT -URI $uri -ContentType application/json -headers $headers -body $ConfigJson
    	$response
  	}
  	Catch {
    	ResponseException # Call ResponseException function to get error response from the exception
  	}
}
Export-ModuleMember -Function Set-VCFDepotCredential

######### End APIs for managing Depot Settings ##########



######### Start APIs for managing Domains ##########

Function Get-VCFWorkloadDomain
{
  	<#
   		.SYNOPSIS
    	Connects to the specified SDDC Manager & retrieves a list of workload domains.

    	.DESCRIPTION
    	The Get-VCFWorkloadDomain cmdlet connects to the specified SDDC Manager & retrieves a list of workload domains.

    	.EXAMPLE
    	PS C:\> Get-VCFWorkloadDomain
    	This example shows how to get a list of Workload Domains

    	.EXAMPLE
    	PS C:\> Get-VCFWorkloadDomain -name WLD01
    	This example shows how to get a Workload Domain by name

    	.EXAMPLE
    	PS C:\> Get-VCFWorkloadDomain -id 8423f92e-e4b9-46e7-92f7-befce4755ba2
    	This example shows how to get a Workload Domain by id

    	.EXAMPLE
    	PS C:\> Get-VCFWorkloadDomain -id 8423f92e-e4b9-46e7-92f7-befce4755ba2 -endpoints | ConvertTo-Json
    	This example shows how to get endpoints of a Workload Domain by its id and displays the output in Json format
  	#>

	Param (
    	[Parameter (Mandatory=$false)]
      		[ValidateNotNullOrEmpty()]
      		[string]$name,
		[Parameter (Mandatory=$false)]
      		[ValidateNotNullOrEmpty()]
      		[string]$id,
    	[Parameter (Mandatory=$false)]
      		[ValidateNotNullOrEmpty()]
      		[switch]$endpoints
  	)


  	Try {
		createHeader # Calls createHeader function to set Accept & Authorization
		checkVCFToken # Calls the CheckVCFToken function to validate the access token and refresh if necessary
		if ($PsBoundParameters.ContainsKey("name")) {
      		$uri = "https://$sddcManager/v1/domains"
			$response = Invoke-RestMethod -Method GET -URI $uri -headers $headers
			$response.elements | Where-Object {$_.name -eq $name}
		}
		if ($PsBoundParameters.ContainsKey("id")) {
      		$uri = "https://$sddcManager/v1/domains/$id"
			$response = Invoke-RestMethod -Method GET -URI $uri -headers $headers
			$response
		}
    	if ( -not $PsBoundParameters.ContainsKey("name") -and ( -not $PsBoundParameters.ContainsKey("id"))) {
      		$uri = "https://$sddcManager/v1/domains"
			$response = Invoke-RestMethod -Method GET -URI $uri -headers $headers
			$response.elements
		}
    	if ( $PsBoundParameters.ContainsKey("id") -and ( $PsBoundParameters.ContainsKey("endpoints"))) {
      		$uri = "https://$sddcManager/v1/domains/$id/endpoints"
      		$response = Invoke-RestMethod -Method GET -URI $uri -headers $headers
  			$response.elements
    	}
	}
  	Catch {
    	ResponseException # Call ResponseException function to get error response from the exception
  }
}
Export-ModuleMember -Function Get-VCFWorkloadDomain

Function New-VCFWorkloadDomain
{
  	<#
    	.SYNOPSIS
    	Connects to the specified SDDC Manager & creates a workload domain.

    	.DESCRIPTION
    	The New-VCFWorkloadDomain cmdlet connects to the specified SDDC Manager & creates a workload domain.

    	.EXAMPLE
    	PS C:\> New-VCFWorkloadDomain -json .\WorkloadDomain\workloadDomainSpec.json
    	This example shows how to create a Workload Domain from a json spec
  	#>

	Param (
    	[Parameter (Mandatory=$true)]
      		[ValidateNotNullOrEmpty()]
      		[string]$json
  	)

  	if (!(Test-Path $json)) {
    	Throw "JSON File Not Found"
  	}
  	else {
    	# Read the json file contents into the $ConfigJson variable
    	$ConfigJson = (Get-Content $json)
    	createHeader # Calls createHeader function to set Accept & Authorization
    	checkVCFToken # Calls the CheckVCFToken function to validate the access token and refresh if necessary
		# Validate the provided JSON input specification file
    	$response = Validate-WorkloadDomainSpec -json $ConfigJson
    	# the validation API does not currently support polling with a task ID
    	Start-Sleep 5
    	# Submit the job only if the JSON validation task completed with executionStatus=COMPLETED & resultStatus=SUCCEEDED
    	if ($response.executionStatus -eq "COMPLETED" -and $response.resultStatus -eq "SUCCEEDED") {
      		Try {
        		Write-Host ""
        		Write-Host "Task validation completed successfully, invoking Workload Domain Creation on SDDC Manager" -ForegroundColor Green
        		$uri = "https://$sddcManager/v1/domains"
        		$response = Invoke-RestMethod -Method POST -URI $uri -ContentType application/json -headers $headers -body $ConfigJson
        		Return $response
        			Write-Host ""
        		Return $response
        			Write-Host ""
      		}
      		Catch {
        		ResponseException # Call ResponseException function to get error response from the exception
      		}
    	}
    	else {
    		Write-Host ""
      		Write-Host "The validation task commpleted the run with the following problems:" -ForegroundColor Yellow
      		Write-Host $response.validationChecks.errorResponse.message  -ForegroundColor Yellow
      		Write-Host ""
    	}
  	}
}
Export-ModuleMember -Function New-VCFWorkloadDomain

Function Set-VCFWorkloadDomain
{
  	<#
    	.SYNOPSIS
    	Connects to the specified SDDC Manager & marks a workload domain for deletion.

    	.DESCRIPTION
    	Before a workload domain can be deleted it must first be marked for deletion.
    	The Set-VCFWorkloadDomain cmdlet connects to the specified SDDC Manager & marks a workload domain for deletion.

    	.EXAMPLE
    	PS C:\> Set-VCFWorkloadDomain -id fbdcf199-c086-43aa-9071-5d53b5c5b99d
    	This example shows how to mark a workload domain for deletion
  	#>

  	Param (
    	[Parameter (Mandatory=$true)]
      		[ValidateNotNullOrEmpty()]
      		[string]$id
  	)

  	createHeader # Calls createHeader function to set Accept & Authorization
    checkVCFToken # Calls the CheckVCFToken function to validate the access token and refresh if necessary
  	Try {
    	$uri = "https://$sddcManager/v1/domains/$id"
    	$body = '{"markForDeletion": true}'
    	$response = Invoke-RestMethod -Method PATCH -URI $uri -ContentType application/json -headers $headers -body $body
    	# This API does not return a response
  	}
  	Catch {
    	ResponseException # Call ResponseException function to get error response from the exception
  	}
}
Export-ModuleMember -Function Set-VCFWorkloadDomain

Function Remove-VCFWorkloadDomain
{
  	<#
    	.SYNOPSIS
    	Connects to the specified SDDC Manager & deletes a workload domain.

    	.DESCRIPTION
    	Before a workload domain can be deleted it must first be marked for deletion. See Set-VCFWorkloadDomain
    	The Remove-VCFWorkloadDomain cmdlet connects to the specified SDDC Manager & deletes a workload domain.

   		.EXAMPLE
    	PS C:\> Remove-VCFWorkloadDomain -id fbdcf199-c086-43aa-9071-5d53b5c5b99d
    	This example shows how to delete a workload domain
  	#>

  	Param (
    	[Parameter (Mandatory=$true)]
      		[ValidateNotNullOrEmpty()]
      		[string]$id
  	)

  	createHeader # Calls createHeader function to set Accept & Authorization
    checkVCFToken # Calls the CheckVCFToken function to validate the access token and refresh if necessary
  	Try {
    	$uri = "https://$sddcManager/v1/domains/$id"
    	$response = Invoke-RestMethod -Method DELETE -URI $uri -headers $headers
    	$response
  	}
  	Catch {
    	ResponseException # Call ResponseException function to get error response from the exception
  	}
}
Export-ModuleMember -Function Remove-VCFWorkloadDomain

######### End APIs for managing Domains ##########



######### Start APIs for managing Federation ##########

Function Get-VCFFederation
{
  <#
    	.SYNOPSIS
    	Get information on existing Federation

    	.DESCRIPTION
    	The Get-VCFFederation cmdlet gets the complete information about the existing VCF Federation

    	.EXAMPLE
    	PS C:\> Get-VCFFederation
    	This example list all details concerning the VCF Federation

    	.EXAMPLE
    	PS C:\> Get-VCFFederation | ConvertTo-Json
    	This example list all details concerning the VCF Federation and outputs them in Json format
  	#>

  	Try {
    	createHeader # Calls createHeader function to set Accept & Authorization
    	checkVCFToken # Calls the CheckVCFToken function to validate the access token and refresh if necessary
    	$uri = "https://$sddcManager/v1/sddc-federation"
    	$response = Invoke-RestMethod -Method GET -URI $uri -headers $headers
    	$response
  	}
  	Catch {
    	ResponseException # Call ResponseException function to get error response from the exception
  	}
}
Export-ModuleMember -Function Get-VCFFederation

Function Set-VCFFederation
{
  	<#
    	.SYNOPSIS
    	Bootstrap a VMware Cloud Foundation to form a federation

    	.DESCRIPTION
    	The Set-VCFFederation cmdlet bootstraps the creation of a Federation in VCF

    	.EXAMPLE
    	PS C:\> Set-VCFFederation -json createFederation.json
    	This example shows how to create a fedration using the json file
  	#>

  	Param (
    	[Parameter (Mandatory=$true)]
      		[ValidateNotNullOrEmpty()]
      		[string]$json
  	)

  	if (!(Test-Path $json)) {
    	Throw "JSON File Not Found"
  	}
  	else {
    	Try {
      		createHeader # Calls createHeader function to set Accept & Authorization
    		checkVCFToken # Calls the CheckVCFToken function to validate the access token and refresh if necessary
      		$ConfigJson = (Get-Content -Raw $json) # Reads the json file contents into the $ConfigJson variable
      		$uri = "https://$sddcManager/v1/sddc-federation"
      		$response = Invoke-RestMethod -Method PUT -URI $uri -headers $headers -ContentType application/json -body $ConfigJson
      		$response
    	}
    	Catch {
      		ResponseException # Call ResponseException function to get error response from the exception
    	}
  	}
}
Export-ModuleMember -Function Set-VCFFederation

Function Remove-VCFFederation
{
  	<#
    	.SYNOPSIS
    	Remove VCF Federation

    	.DESCRIPTION
    	A function that ensures VCF Federation is empty and completely dismantles it.

    	.EXAMPLE
    	PS C:\> Remove-VCFFederation
    	This example demonstrates how to dismantle the VCF Federation
  	#>

  	createHeader # Calls createHeader function to set Accept & Authorization
    checkVCFToken # Calls the CheckVCFToken function to validate the access token and refresh if necessary
  	$uri = "https://$sddcManager/v1/sddc-federation"
  	Try {
    	# Verify that SDDC Manager we're connected to is a controller and only one in the Federation
    	$sddcs = Get-VCFFederation | Select-Object memberDetails
    	Foreach ($sddc in $sddcs) {
      		if ($sddc.memberDetails.role -eq "CONTROLLER") {
        		$controller++
        		if ($sddc.memberDetails.role -eq "MEMBER") {
          			$member++
          		}
        	}
      	}
      	if ($controller -gt 1) {
        	Throw "Only one controller can be present when dismantling VCF Federation. Remove additional controllers and try again"
      	}
      	if ($member -gt 0) {
        	Throw "VCF Federation members still exist. Remove all members and additional controllers before dismantling VCF Federation"
      	}
      	$response = Invoke-RestMethod -Method DELETE -URI $uri -headers $headers
      	$response
    }
  	Catch {
    	ResponseException # Call ResponseException function to get error response from the exception
  	}
}
Export-ModuleMember -Function Remove-VCFFederation

######### Start APIs for managing Federation ##########



######### Start APIs for managing Hosts ##########

Function Get-VCFHost
{
    <#
        .SYNOPSIS
        Connects to the specified SDDC Manager and retrieves a list of hosts.

        .DESCRIPTION
        The Get-VCFHost cmdlet connects to the specified SDDC Manager and retrieves a list of hosts.
        VCF Hosts are defined by status
        - ASSIGNED - Hosts that are assigned to a Workload domain
        - UNASSIGNED_USEABLE - Hosts that are available to be assigned to a Workload Domain
        - UNASSIGNED_UNUSEABLE - Hosts that are currently not assigned to any domain and can be used for other domain tasks after completion of cleanup operation

        .EXAMPLE
        PS C:\> Get-VCFHost
        This example shows how to get all hosts regardless of status

        .EXAMPLE
        PS C:\> Get-VCFHost -Status ASSIGNED
        This example shows how to get all hosts with a specific status

        .EXAMPLE
        PS C:\> Get-VCFHost -id edc4f372-aab5-4906-b6d8-9b96d3113304
        This example shows how to get a host by id

        .EXAMPLE
        PS C:\> Get-VCFHost -fqdn sfo01-m01-esx01.sfo.rainpole.io
        This example shows how to get a host by fqdn
    #>

    Param (
        [Parameter (Mandatory=$false)]
            [ValidateNotNullOrEmpty()]
            [string]$fqdn,
		[Parameter (Mandatory=$false)]
            [ValidateNotNullOrEmpty()]
            [string]$Status,
        [Parameter (Mandatory=$false)]
            [ValidateNotNullOrEmpty()]
            [string]$id
    )

    createHeader # Calls createHeader function to set Accept & Authorization
    checkVCFToken # Calls the CheckVCFToken function to validate the access token and refresh if necessary
    Try {
        if ( -not $PsBoundParameters.ContainsKey("status") -and ( -not $PsBoundParameters.ContainsKey("id")) -and ( -not $PsBoundParameters.ContainsKey("fqdn"))) {
            $uri = "https://$sddcManager/v1/hosts"
            $response = Invoke-RestMethod -Method GET -URI $uri -headers $headers
            $response.elements
        }
        if ($PsBoundParameters.ContainsKey("fqdn")) {
            $uri = "https://$sddcManager/v1/hosts"
            $response = Invoke-RestMethod -Method GET -URI $uri -headers $headers
            $response.elements | Where-Object {$_.fqdn -eq $fqdn}
        }
        if ($PsBoundParameters.ContainsKey("id")) {
            $uri = "https://$sddcManager/v1/hosts/$id"
            $response = Invoke-RestMethod -Method GET -URI $uri -headers $headers
            $response
        }
        if ($PsBoundParameters.ContainsKey("status")) {
            $uri = "https://$sddcManager/v1/hosts?status=$status"
            $response = Invoke-RestMethod -Method GET -URI $uri -headers $headers
            $response.elements
        }
    }
    Catch {
        ResponseException # Call ResponseException function to get error response from the exception
    }
}
Export-ModuleMember -Function Get-VCFHost

Function Commission-VCFHost
{
    <#
        .SYNOPSIS
        Connects to the specified SDDC Manager and commissions a list of hosts.

        .DESCRIPTION
        The Commission-VCFHost cmdlet connects to the specified SDDC Manager and commissions a list of hosts.
        Host list spec is provided in a JSON file.

        .EXAMPLE
        PS C:\> Commission-VCFHost -json .\Host\commissionHosts\commissionHostSpec.json
        This example shows how to commission a list of hosts based on the details provided in the JSON file.
    #>

    Param (
        [Parameter (Mandatory=$true)]
        [ValidateNotNullOrEmpty()]
        [string]$json
    )

    if (!(Test-Path $json)) {
        Throw "JSON File Not Found"
    }
    else {
        # Reads the commissionHostsJSON json file contents into the $ConfigJson variable
        $ConfigJson = (Get-Content -Raw $json)
        createHeader # Calls createHeader function to set Accept & Authorization
        checkVCFToken # Calls the CheckVCFToken function to validate the access token and refresh if necessary

        # Validate the provided JSON input specification file
        $response = Validate-CommissionHostSpec -json $ConfigJson
        # Get the task id from the validation function
        $taskId = $response.id
        # Keep checking until executionStatus is not IN_PROGRESS
        Do {
            $uri = "https://$sddcManager/v1/hosts/validations/$taskId"
            $response = Invoke-RestMethod -Method GET -URI $uri -Headers $headers -ContentType application/json
        }
        While ($response.executionStatus -eq "IN_PROGRESS")
            # Submit the commissiong job only if the JSON validation task finished with executionStatus=COMPLETED & resultStatus=SUCCEEDED
            if ($response.executionStatus -eq "COMPLETED" -and $response.resultStatus -eq "SUCCEEDED") {
                Try {
                    Write-Host ""
                    Write-Host "Task validation completed successfully, invoking host(s) commissioning on SDDC Manager" -ForegroundColor Green
                    $uri = "https://$sddcManager/v1/hosts/"
                    $response = Invoke-RestMethod -Method POST -URI $uri -headers $headers -ContentType application/json -body $ConfigJson
                    Return $response
                    Write-Host ""
                }
                Catch {
                    ResponseException # Call ResponseException function to get error response from the exception
                }
            }
            else {
                Write-Host ""
                Write-Host "The validation task commpleted the run with the following problems:" -ForegroundColor Yellow
                Write-Host $response.validationChecks.errorResponse.message  -ForegroundColor Yellow
                Write-Host ""
            }
    }
}
Export-ModuleMember -Function Commission-VCFHost

Function Decommission-VCFHost
{
    <#
        .SYNOPSIS
        Connects to the specified SDDC Manager and decommissions a list of hosts. Host list is provided in a JSON file.

        .DESCRIPTION
        The Decommission-VCFHost cmdlet connects to the specified SDDC Manager and decommissions a list of hosts.

        .EXAMPLE
        PS C:\> Decommission-VCFHost -json .\Host\decommissionHostSpec.json
        This example shows how to decommission a set of hosts based on the details provided in the JSON file.
    #>

    Param (
        [Parameter (Mandatory=$true)]
            [ValidateNotNullOrEmpty()]
            [string]$json
    )

    if (!(Test-Path $json)) {
        Throw "JSON File Not Found"
    }
    else {
        # Reads the json file contents into the $ConfigJson variable
        $ConfigJson = (Get-Content -Raw $json)
        createHeader # Calls createHeader function to set Accept & Authorization
        checkVCFToken # Calls the CheckVCFToken function to validate the access token and refresh if necessary
        $uri = "https://$sddcManager/v1/hosts"
        Try {
            $response = Invoke-RestMethod -Method DELETE -URI $uri -headers $headers -ContentType application/json -body $ConfigJson
			$response
        }
        Catch {
            ResponseException # Call ResponseException function to get error response from the exception
        }
    }
}
Export-ModuleMember -Function Decommission-VCFHost

######### End APIs for managing Hosts ##########



######### Start APIs for managing License Keys ##########

Function Get-VCFLicenseKey
{
    <#
        .SYNOPSIS
        Connects to the specified SDDC Manager and retrieves a list of License keys

        .DESCRIPTION
        The Get-VCFLicenseKey cmdlet connects to the specified SDDC Manager and retrieves a list of License keys

        .EXAMPLE
        PS C:\> Get-VCFLicenseKey
        This example shows how to get a list of all License keys

        .EXAMPLE
        PS C:\> Get-VCFLicenseKey -key "AAAAA-AAAAA-AAAAA-AAAAA-AAAAA"
        This example shows how to get a specified License key

        .EXAMPLE
        PS C:\> Get-VCFLicenseKey -productType "VCENTER,VSAN"
        This example shows how to get a License Key by product type
        Supported Product Types: SDDC_MANAGER, VCENTER, VSAN, ESXI, VRA, VROPS, NSXT

        .EXAMPLE
        PS C:\> Get-VCFLicenseKey -status EXPIRED
        This example shows how to get a License by status
        Supported Status Types: EXPIRED, ACTIVE, NEVER_EXPIRES
    #>

    Param (
        [Parameter (Mandatory=$false)]
            [ValidateNotNullOrEmpty()]
            [string]$key,
		[Parameter (Mandatory=$false)]
            [ValidateNotNullOrEmpty()]
            [string]$productType,
		[Parameter (Mandatory=$false)]
            [ValidateNotNullOrEmpty()]
            [string]$status
    )

    Try {
        createHeader # Calls createHeader function to set Accept & Authorization
        checkVCFToken # Calls the CheckVCFToken function to validate the access token and refresh if necessary
        if ($PsBoundParameters.ContainsKey("key")) {
            $uri = "https://$sddcManager/v1/license-keys/$key"
            $response = Invoke-RestMethod -Method GET -URI $uri -headers $headers
            $response
        }
        if ($PsBoundParameters.ContainsKey("productType")) {
            $uri = "https://$sddcManager/v1/license-keys?productType=$productType"
            $response = Invoke-RestMethod -Method GET -URI $uri -headers $headers
			$response.elements
		}
		if ($PsBoundParameters.ContainsKey("status")) {
			$uri = "https://$sddcManager/v1/license-keys?licenseKeyStatus=$status"
			$response = Invoke-RestMethod -Method GET -URI $uri -headers $headers
			$response.elements
		}
        if ( -not $PsBoundParameters.ContainsKey("key") -and ( -not $PsBoundParameters.ContainsKey("productType")) -and ( -not $PsBoundParameters.ContainsKey("status"))) {
            $uri = "https://$sddcManager/v1/license-keys"
			$response = Invoke-RestMethod -Method GET -URI $uri -headers $headers
			$response.elements
		}
    }
    Catch {
        ResponseException # Call ResponseException function to get error response from the exception
    }
}
Export-ModuleMember -Function Get-VCFLicenseKey

Function New-VCFLicenseKey
{
    <#
        .SYNOPSIS
        Connects to the specified SDDC Manager and adds a new License Key.

        .DESCRIPTION
        The New-VCFLicenseKey cmdlet connects to the specified SDDC Manager and adds a new License Key.

        .EXAMPLE
        PS C:\> New-VCFLicenseKey -json .\LicenseKey\addLicenseKeySpec.json
        This example shows how to add a new License Key
    #>

    Param (
        [Parameter (Mandatory=$true)]
            [ValidateNotNullOrEmpty()]
            [string]$json
    )

    if (!(Test-Path $json)) {
        Throw "JSON File Not Found"
    }
    else {
        $ConfigJson = (Get-Content $json) # Read the createNetworkPool json file contents into the $ConfigJson variable
        createHeader # Calls createHeader function to set Accept & Authorization
        checkVCFToken # Calls the CheckVCFToken function to validate the access token and refresh if necessary
        $uri = "https://$sddcManager/v1/license-keys"
        Try {
            $response = Invoke-RestMethod -Method POST -URI $uri -headers $headers -ContentType application/json -body $ConfigJson
            # This API does not return a response body. Sending GET to validate the License Key creation was successful
            $license = $ConfigJson | ConvertFrom-Json
            $licenseKey = $license.key
            Get-VCFLicenseKey -key $licenseKey
        }
        Catch {
            ResponseException # Call ResponseException function to get error response from the exception
        }
    }
}
Export-ModuleMember -Function New-VCFLicenseKey

Function Remove-VCFLicenseKey
{
    <#
        .SYNOPSIS
        Connects to the specified SDDC Manager and deletes a license key.

        .DESCRIPTION
        The Remove-VCFLicenseKey cmdlet connects to the specified SDDC Manager and deletes a License Key.
        A license Key can only be removed if it is not in use.

        .EXAMPLE
        PS C:\> Remove-VCFLicenseKey -key "AAAAA-AAAAA-AAAAA-AAAAA-AAAAA"
        This example shows how to delete a License Key
    #>

	Param (
        [Parameter (Mandatory=$true)]
            [ValidateNotNullOrEmpty()]
            [string]$key
    )

    Try {
        createHeader # Calls createHeader function to set Accept & Authorization
        checkVCFToken # Calls the CheckVCFToken function to validate the access token and refresh if necessary
        $uri = "https://$sddcManager/v1/license-keys/$key"
        $response = Invoke-RestMethod -Method DELETE -URI $uri -headers $headers
        # This API does not return a response
    }
    Catch {
        ResponseException # Call ResponseException function to get error response from the exception
    }
}
Export-ModuleMember -Function Remove-VCFLicenseKey

######### End APIs for managing License Keys ##########



######### Start APIs for managing Members of the Federation ##########

Function Get-VCFFederationMember
{
    <#
        .SYNOPSIS
        Gets members of the Federation

        .DESCRIPTION
        Gets the complete information about the existing VCF Federation members.

        .EXAMPLE
        PS C:\> Get-VCFFederationMember
        This example lists all details concerning the VCF Federation members.
    #>

    createHeader # Calls createHeader function to set Accept & Authorization
    checkVCFToken # Calls the CheckVCFToken function to validate the access token and refresh if necessary
    $uri = "https://$sddcManager/v1/sddc-federation/members"
    Try {
        $response = Invoke-RestMethod -Method GET -URI $uri -headers $headers
        if (!$response.federationName) {
            Throw "Failed to get members, no Federation found."
        }
        else {
            $response
        }
    }
    Catch {
        ResponseException # Call ResponseException function to get error response from the exception
    }
}
Export-ModuleMember -Function Get-VCFFederationMember

Function New-VCFFederationInvite
{
    <#
        .SYNOPSIS
        Invite new member to VCF Federation.

        .DESCRIPTION
        The New-VCFFederationInvite cmdlet creates a new invitation for a member to join the existing VCF Federation.

        .EXAMPLE
        PS C:\> New-VCFFederationInvite -inviteeFqdn lax-vcf01.lax.rainpole.io
        This example demonstrates how to create an invitation for a specified VCF Manager from the Federation controller.
    #>

    Param (
	    [Parameter (Mandatory=$true)]
		    [ValidateNotNullOrEmpty()]
			[string]$inviteeFqdn
    )

    createHeader # Calls createHeader function to set Accept & Authorization
    checkVCFToken # Calls the CheckVCFToken function to validate the access token and refresh if necessary
    $uri = "https://$sddcManager/v1/sddc-federation/membership-tokens"
    Try {
        $sddcMemberRole = Get-VCFFederationMembers
        if ($sddcMemberRole.memberDetail.role -ne "CONTROLLER" -and $sddcMemberRole.memberDetail.fqdn -ne $sddcManager) {
            Throw "$sddcManager is not the Federation controller. Invitatons to join Federation can only be sent from the Federation controller."
        }
        else {
            $inviteeDetails = @{
            inviteeRole = 'MEMBER'
            inviteeFqdn = $inviteeFqdn
        }
        $ConfigJson = $inviteeDetails | ConvertTo-Json
        $response = Invoke-RestMethod -Method POST -URI $uri -headers $headers -body $ConfigJson -ContentType 'application/json'
        $response
        }
    }
    Catch {
        ResponseException # Call ResponseException function to get error response from the exception
    }
}
Export-ModuleMember -Function New-VCFFederationInvite

Function Join-VCFFederation
{
    <#
        .SYNOPSIS
        Join an VMware Cloud Foundation instance to a Federation

        .DESCRIPTION
        The Join-VCFFederation cmdlet joins a VMware Cloud Foundation instance an existing VMware Cloud Foundation
        Federation (Multi-Instance configuration).

        .EXAMPLE
        PS C:\> Join-VCFFederation -json .\joinVCFFederationSpec.json
        This example demonstrates how to join an VCF Federation by referencing config info in JSON file.
    #>

    Param (
        [Parameter (Mandatory=$true)]
            [ValidateNotNullOrEmpty()]
            [string]$json
    )

    if (!(Test-Path $json)) {
        Throw "JSON File Not Found"
    }
    else {
        $ConfigJson = (Get-Content -Raw $json) # Reads the joinSVCFFederation json file contents into the $ConfigJson variable
        createHeader # Calls createHeader function to set Accept & Authorization
        checkVCFToken # Calls the CheckVCFToken function to validate the access token and refresh if necessary
	    $uri = "https://$sddcManager/v1/sddc-federation/members"
        Try {
			$response = Invoke-RestMethod -Method POST -URI $uri -headers $headers -ContentType 'application/json' -body $ConfigJson
            $response
            $taskId = $response.taskId # get the task id from the action
            # keep checking until executionStatus is not IN_PROGRESS
            Do {
                $uri = "https://$sddcManager/v1/sddc-federation/tasks/$taskId"
                $response = Invoke-RestMethod -Method GET -URI $uri -Headers $headers -ContentType 'application/json'
                Start-Sleep -Second 5
            }
            While ($response.status -eq "IN_PROGRESS")
                $response
            }
        Catch {
            ResponseException # Call ResponseException function to get error response from the exception
        }
    }
}
Export-ModuleMember -Function Join-VCFFederation

######### End APIs for managing Members of the Federation ##########



######### Start APIs for managing NSX-T Clusters ##########

Function Get-VCFNsxtCluster
{
    <#
        .SYNOPSIS
        Gets a list of NSX-T Clusters

        .DESCRIPTION
        The Get-VCFNsxtCluster cmdlet retrieves a list of NSX-T Clusters managed by the connected SDDC Manager

        .EXAMPLE
        PS C:\> Get-VCFNsxtCluster
        This example shows how to get the list of NSX-T Clusters managed by the connected SDDC Manager

        .EXAMPLE
        PS C:\> Get-VCFNsxtCluster -id d189a789-dbf2-46c0-a2de-107cde9f7d24
        This example shows how to return the details for a specic NSX-T Clusters managed by the connected SDDC Manager
        using the ID

        .EXAMPLE
        PS C:\> Get-VCFNsxtCluster | select vipfqdn
        This example shows how to get the list of NSX-T Clusters managed by the connected SDDC Manager but only return the vipfqdn
    #>

    Param (
        [Parameter (Mandatory=$false)]
            [ValidateNotNullOrEmpty()]
            [string]$id
    )

    Try {
        createHeader # Calls createHeader function to set Accept & Authorization
        checkVCFToken # Calls the CheckVCFToken function to validate the access token and refresh if necessary
        if (-not $PsBoundParameters.ContainsKey("id") -and (-not $PsBoundParameters.ContainsKey("domainId"))) {
            $uri = "https://$sddcManager/v1/nsxt-clusters"
            $response = Invoke-RestMethod -Method GET -URI $uri -headers $headers
            $response.elements
        }
        if ($PsBoundParameters.ContainsKey("id")) {
            $uri = "https://$sddcManager/v1/nsxt-clusters/$id"
            $response = Invoke-RestMethod -Method GET -URI $uri -headers $headers
            $response
        }
    }
    Catch {
        ResponseException # Call ResponseException function to get error response from the exception
    }
}
Export-ModuleMember -Function Get-VCFNsxtCluster

######### End APIs for managing NSX-T Clusters ##########



######### Start APIs for managing Network Pools ##########

Function Get-VCFNetworkPool
{
    <#
        .SYNOPSIS
        Connects to the specified SDDC Manager & retrieves a list of Network Pools.

        .DESCRIPTION
        The Get-VCFNetworkPool cmdlet connects to the specified SDDC Manager & retrieves a list of Network Pools.

        .EXAMPLE
        PS C:\> Get-VCFNetworkPool
        This example shows how to get a list of all Network Pools

        .EXAMPLE
        PS C:\> Get-VCFNetworkPool -name sfo01-networkpool
        This example shows how to get a Network Pool by name

        .EXAMPLE
        PS C:\> Get-VCFNetworkPool -id 40b0b36d-36d6-454c-814b-ba8bf9b383e3
        This example shows how to get a Network Pool by id
    #>

    Param (
        [Parameter (Mandatory=$false)]
            [ValidateNotNullOrEmpty()]
            [string]$name,
		[Parameter (Mandatory=$false)]
            [ValidateNotNullOrEmpty()]
            [string]$id
    )

    createHeader # Calls createHeader function to set Accept & Authorization
    checkVCFToken # Calls the CheckVCFToken function to validate the access token and refresh if necessary
    Try {
        if ( -not $PsBoundParameters.ContainsKey("name") -and ( -not $PsBoundParameters.ContainsKey("id"))) {
            $uri = "https://$sddcManager/v1/network-pools"
            $response = Invoke-RestMethod -Method GET -URI $uri -headers $headers
            $response.elements
        }
        if ($PsBoundParameters.ContainsKey("id")) {
            $uri = "https://$sddcManager/v1/network-pools/$id"
            $response = Invoke-RestMethod -Method GET -URI $uri -headers $headers
            $response
        }
        if ($PsBoundParameters.ContainsKey("name")) {
            $uri = "https://$sddcManager/v1/network-pools"
			$response = Invoke-RestMethod -Method GET -URI $uri -headers $headers
			$response.elements | Where-Object {$_.name -eq $name}
        }
    }
    Catch {
        ResponseException # Call ResponseException function to get error response from the exception
    }
}
Export-ModuleMember -Function Get-VCFNetworkPool

Function New-VCFNetworkPool
{
    <#
        .SYNOPSIS
        Connects to the specified SDDC Manager & creates a new Network Pool.

        .DESCRIPTION
        The New-VCFNetworkPool cmdlet connects to the specified SDDC Manager & creates a new Network Pool.
        Network Pool spec is provided in a JSON file.

        .EXAMPLE
        PS C:\> New-VCFNetworkPool -json .\NetworkPool\createNetworkPoolSpec.json
        This example shows how to create a Network Pool
    #>

    Param (
        [Parameter (Mandatory=$true)]
            [ValidateNotNullOrEmpty()]
            [string]$json
    )

    if (!(Test-Path $json)) {
        Throw "JSON File Not Found"
    }
    else {
        $ConfigJson = (Get-Content $json) # Read the json file contents into the $ConfigJson variable
        createHeader # Calls createHeader function to set Accept & Authorization
        checkVCFToken # Calls the CheckVCFToken function to validate the access token and refresh if necessary
        $uri = "https://$sddcManager/v1/network-pools"
        Try {
            $response = Invoke-RestMethod -Method POST -URI $uri -headers $headers -ContentType application/json -body $ConfigJson
			# This API does not return a response body. Sending GET to validate the Network Pool creation was successful
			$validate = $ConfigJson | ConvertFrom-Json
			$poolName = $validate.name
			Get-VCFNetworkPool -name $poolName
        }
        Catch {
            ResponseException # Call ResponseException function to get error response from the exception
        }
    }
}
Export-ModuleMember -Function New-VCFNetworkPool

Function Remove-VCFNetworkPool
{
    <#
        .SYNOPSIS
        Connects to the specified SDDC Manager & deletes a Network Pool

        .DESCRIPTION
        The Remove-VCFNetworkPool cmdlet connects to the specified SDDC Manager & deletes a Network Pool

        .EXAMPLE
        PS C:\> Remove-VCFNetworkPool -id 7ee7c7d2-5251-4bc9-9f91-4ee8d911511f
        This example shows how to get a Network Pool by id
    #>

	Param (
        [Parameter (Mandatory=$true)]
            [ValidateNotNullOrEmpty()]
            [string]$id
    )

    createHeader # Calls createHeader function to set Accept & Authorization
    checkVCFToken # Calls the CheckVCFToken function to validate the access token and refresh if necessary
    Try {
        $uri = "https://$sddcManager/v1/network-pools/$id"
        $response = Invoke-RestMethod -Method DELETE -URI $uri -headers $headers
        # This API does not return a response
    }
    Catch {
        ResponseException # Call ResponseException function to get error response from the exception
    }
}
Export-ModuleMember -Function Remove-VCFNetworkPool

Function Get-VCFNetworkIPPool
{
    <#
        .SYNOPSIS
        Get a Network of a Network Pool

        .DESCRIPTION
        The Get-VCFNetworkIPPool cmdlet connects to the specified SDDC Manager and retrieves a list of the networks
        configured for the provided network pool.

        .EXAMPLE
        PS C:\> Get-VCFNetworkIPPool -id 917bcf8f-93e8-4b84-9627-471899c05f52
        This example shows how to get a list of all networks associated to the network pool based on the id provided

        .EXAMPLE
        PS C:\> Get-VCFNetworkIPPool -id 917bcf8f-93e8-4b84-9627-471899c05f52 -networkid c2197368-5b7c-4003-80e5-ff9d3caef795
        This example shows how to get a list of details for a specific network associated to the network pool using ids
    #>

    Param (
        [Parameter (Mandatory=$true)]
            [ValidateNotNullOrEmpty()]
            [string]$id,
        [Parameter (Mandatory=$false)]
            [ValidateNotNullOrEmpty()]
            [string]$networkid
    )

    Try {
        createHeader # Calls createHeader function to set Accept & Authorization
        checkVCFToken # Calls the CheckVCFToken function to validate the access token and refresh if necessary
        if ($PsBoundParameters.ContainsKey("id")) {
            $uri = "https://$sddcManager/v1/network-pools/$id/networks"
            $response = Invoke-RestMethod -Method GET -URI $uri -headers $headers
            $response.elements
        }
        if ($PsBoundParameters.ContainsKey("id") -and ($PsBoundParameters.ContainsKey("networkid"))) {
            $uri = "https://$sddcManager/v1/network-pools/$id/networks/$networkid"
            $response = Invoke-RestMethod -Method GET -URI $uri -headers $headers
            $response.elements
        }
    }
    Catch {
        ResponseException # Call ResponseException function to get error response from the exception
    }
}
Export-ModuleMember -Function Get-VCFNetworkIPPool

Function Add-VCFNetworkIPPool
{
    <#
        .SYNOPSIS
        Add an IP Pool to the Network of a Network Pool

        .DESCRIPTION
        The Add-VCFNetworkIPPool cmdlet connects to the specified SDDC Manager and adds a new IP Pool
        to an existing Network within a Network Pool.

        .EXAMPLE
        PS C:\> Add-VCFNetworkIPPool -id 917bcf8f-93e8-4b84-9627-471899c05f52 -networkid c2197368-5b7c-4003-80e5-ff9d3caef795 -ipStart 192.168.110.61 -ipEnd 192.168.110.64
        This example shows how create a new IP Pool on the existing network for a given Network Pool
    #>

    Param (
        [Parameter (Mandatory=$true)]
            [ValidateNotNullOrEmpty()]
            [string]$id,
        [Parameter (Mandatory=$true)]
            [ValidateNotNullOrEmpty()]
            [string]$networkid,
        [Parameter (Mandatory=$true)]
            [ValidateNotNullOrEmpty()]
            [string]$ipStart,
        [Parameter (Mandatory=$true)]
            [ValidateNotNullOrEmpty()]
            [string]$ipEnd
    )

    Try {
        createHeader # Calls createHeader function to set Accept & Authorization
        checkVCFToken # Calls the CheckVCFToken function to validate the access token and refresh if necessary
        $uri = "https://$sddcManager/v1/network-pools/$id/networks/$networkid/ip-pools"
        $body = '{"end": "'+$ipEnd+'","start": "'+$ipStart+'"}'
        $response = Invoke-RestMethod -Method POST -URI $uri -headers $headers -ContentType application/json -body $body
        $response
    }
    Catch {
        ResponseException # Call ResponseException function to get error response from the exception
    }
}
Export-ModuleMember -Function Add-VCFNetworkIPPool

Function Remove-VCFNetworkIPPool
{
    <#
        .SYNOPSIS
        Remove an IP Pool from the Network of a Network Pool

        .DESCRIPTION
        The Remove-VCFNetworkIPPool cmdlet connects to the specified SDDC Manager and removes an IP Pool assigned to an
        existing Network within a Network Pool.

        .EXAMPLE
        PS C:\> Remove-VCFNetworkIPPool -id 917bcf8f-93e8-4b84-9627-471899c05f52 -networkid c2197368-5b7c-4003-80e5-ff9d3caef795 -ipStart 192.168.110.61 -ipEnd 192.168.110.64
        This example shows how remove an IP Pool on the existing network for a given Network Pool
    #>

    Param (
        [Parameter (Mandatory=$true)]
            [ValidateNotNullOrEmpty()]
            [string]$id,
        [Parameter (Mandatory=$true)]
            [ValidateNotNullOrEmpty()]
            [string]$networkid,
        [Parameter (Mandatory=$true)]
            [ValidateNotNullOrEmpty()]
            [string]$ipStart,
        [Parameter (Mandatory=$true)]
            [ValidateNotNullOrEmpty()]
            [string]$ipEnd
    )

    Try {
        createHeader # Calls createHeader function to set Accept & Authorization
        checkVCFToken # Calls the CheckVCFToken function to validate the access token and refresh if necessary
        $uri = "https://$sddcManager/v1/network-pools/$id/networks/$networkid/ip-pools"
        $body = '{"end": "'+$ipEnd+'","start": "'+$ipStart+'"}'
        $response = Invoke-RestMethod -Method DELETE -URI $uri -headers $headers -ContentType application/json -body $body
        $response
    }
    Catch {
        ResponseException # Call ResponseException function to get error response from the exception
    }
}
Export-ModuleMember -Function Remove-VCFNetworkIPPool

######### End APIs for managing Network Pools ##########



######### Start APIs for managing NSX-T Edge Clusters ##########

Function Get-VCFEdgeCluster
{
     <#
        .SYNOPSIS
        Get the Edge Clusters

        .DESCRIPTION
        The Get-VCFEdgeCluster cmdlet gets a list of NSX-T Edge Clusters

        .EXAMPLE
        PS C:\> Get-VCFEdgeCluster
        This example list all NSX-T Edge Clusters

        .EXAMPLE
        PS C:\> Get-VCFEdgeCluster -id b4e3b2c4-31e8-4816-b1c5-801e848bef09
        This example list the NSX-T Edge Cluster by id
    #>

    Param (
        [Parameter (Mandatory=$false)]
            [ValidateNotNullOrEmpty()]
            [string]$id
    )

    Try {
        createHeader # Calls createHeader function to set Accept & Authorization
        checkVCFToken # Calls the CheckVCFToken function to validate the access token and refresh if necessary
        if ( -not $PsBoundParameters.ContainsKey("id")) {
            $uri = "https://$sddcManager/v1/edge-clusters"
            $response = Invoke-RestMethod -Method GET -URI $uri -headers $headers
            $response.elements
        }
        if ($PsBoundParameters.ContainsKey("id")) {
            $uri = "https://$sddcManager/v1/edge-clusters/$id"
            $response = Invoke-RestMethod -Method GET -URI $uri -headers $headers
            $response
        }
    }
    Catch {
        ResponseException # Call ResponseException function to get error response from the exception
    }
}
Export-ModuleMember -Function Get-VCFEdgeCluster

Function New-VCFEdgeCluster
{
    <#
        .SYNOPSIS
        Connects to the specified SDDC Manager & creates an NSX-T edge cluster.

        .DESCRIPTION
        The New-VCFEdgeCluster cmdlet connects to the specified SDDC Manager & creates an NSX-T edge cluster.

        .EXAMPLE
        PS C:\> New-VCFEdgeCluster -json .\SampleJSON\EdgeCluster\edgeClusterSpec.json
        This example shows how to create an NSX-T edge cluster from a json spec
    #>

	Param (
        [Parameter (Mandatory=$true)]
            [ValidateNotNullOrEmpty()]
            [string]$json
    )

<<<<<<< HEAD
  if (!(Test-Path $json)) {
    Throw "JSON File Not Found"
  }
  else {
    # Read the json file contents into the $ConfigJson variable
    $ConfigJson = (Get-Content $json)
    createHeader # Calls Function createHeader to set Accept & Authorization
    checkVCFToken # Calls the CheckVCFToken function to validate the access token and refresh if necessary
    # Validate the provided JSON input specification file
    $response = Validate-EdgeClusterSpec -json $ConfigJson
    # the validation API does not currently support polling with a task ID

    do {
      start-sleep -Seconds 10
      $validationId = $response.id
      $uri = "https://$sddcManager/v1/edge-clusters/validations/$validationId"

      $validationResponse = Invoke-RestMethod -Method Get -Uri $uri -ContentType "application/json" -Headers $headers

      $validationStatus = $validationResponse.executionStatus
      $validationResult = $validationResponse.resultStatus

    } while ($validationResponse.executionStatus -ne "COMPLETED")

    # Submit the job only if the JSON validation task completed with executionStatus=COMPLETED & resultStatus=SUCCEEDED
    if ($validationResult -eq "SUCCEEDED") {
      Try {
        Write-Host ""
        Write-Host "Task validation completed successfully, invoking Edge Cluster Creation on SDDC Manager" -ForegroundColor Green
        $uri = "https://$sddcManager/v1/edge-clusters"
        $response = Invoke-RestMethod -Method POST -URI $uri -ContentType application/json -headers $headers -body $ConfigJson
        Return $response
        Write-Host ""
      }
      Catch {
        ResponseException # Call Function ResponseException to get error response from the exception
      }
=======
    if (!(Test-Path $json)) {
        Throw "JSON File Not Found"
>>>>>>> f70765e1
    }
    else {
        # Read the json file contents into the $ConfigJson variable
        $ConfigJson = (Get-Content $json)
        createHeader # Calls createHeader function to set Accept & Authorization
        checkVCFToken # Calls the CheckVCFToken function to validate the access token and refresh if necessary
        # Validate the provided JSON input specification file
        $response = Validate-EdgeClusterSpec -json $ConfigJson
        # the validation API does not currently support polling with a task ID
        Start-Sleep 5
        # Submit the job only if the JSON validation task completed with executionStatus=COMPLETED & resultStatus=SUCCEEDED
        if ($response.executionStatus -eq "COMPLETED" -and $response.resultStatus -eq "SUCCEEDED") {
            Try {
                Write-Host ""
                Write-Host "Task validation completed successfully, invoking Edge Cluster Creation on SDDC Manager" -ForegroundColor Green
                $uri = "https://$sddcManager/v1/edge-clusters"
                $response = Invoke-RestMethod -Method POST -URI $uri -ContentType application/json -headers $headers -body $ConfigJson
                Return $response
                Write-Host ""
            }
            Catch {
                ResponseException # Call ResponseException function to get error response from the exception
            }
        }
        else {
            Write-Host ""
            Write-Host "The validation task commpleted the run with the following problems:" -ForegroundColor Yellow
            Write-Host $response.validationChecks.errorResponse.message  -ForegroundColor Yellow
            Write-Host ""
        }
    }
}
Export-ModuleMember -Function New-VCFEdgeCluster

######### End APIs for managing NSX-T Edge Clusters ##########



######### Start APIs for managing Personalities ##########

Function Get-VCFPersonality
{
     <#
        .SYNOPSIS
        Get the vSphere Lifecycle Manager personalities

        .DESCRIPTION
        The Get-VCFPersonality cmdlet gets the vSphere Lifecycle Manager personalities which are available via depot access

        .EXAMPLE
        PS C:\> Get-VCFPersonality
        This example list all the vSphere Lifecycle Manager personalities availble in the depot

        .EXAMPLE
        PS C:\> Get-VCFPersonality -id b4e3b2c4-31e8-4816-b1c5-801e848bef09
        This example gets a vSphere Lifecycle Manager personality by ID
    #>

    Param (
        [Parameter (Mandatory=$false)]
            [ValidateNotNullOrEmpty()]
            [string]$id
    )

    Try {
        createHeader # Calls createHeader function to set Accept & Authorization
        checkVCFToken # Calls the CheckVCFToken function to validate the access token and refresh if necessary
        if ( -not $PsBoundParameters.ContainsKey("id")) {
            $uri = "https://$sddcManager/v1/personalities"
            $response = Invoke-RestMethod -Method GET -URI $uri -headers $headers
            $response.elements
        }
        if ($PsBoundParameters.ContainsKey("id")) {
            $uri = "https://$sddcManager/v1/personalities/$id"
            $response = Invoke-RestMethod -Method GET -URI $uri -headers $headers
            $response
        }
    }
    Catch {
        ResponseException # Call ResponseException function to get error response from the exception
    }
}
Export-ModuleMember -Function Get-VCFPersonality

######### End APIs for managing Personalities ##########



######### Start APIs for managing Federation Tasks ##########

Function Get-VCFFederationTask
{
    <#
        .SYNOPSIS
        Get task status for Federation operations

        .DESCRIPTION
        The Get-VCFFederationTask cmdlet gets the status of tasks relating to Federation operations

        .EXAMPLE
        PS C:\> Get-VCFFederationTask -id f6f38f6b-da0c-4ef9-9228-9330f3d30279
        This example list all tasks for Federation operations
    #>

    Param (
        [Parameter (Mandatory=$true)]
            [ValidateNotNullOrEmpty()]
            [string]$id
    )

    Try {
        createHeader # Calls createHeader function to set Accept & Authorization
        checkVCFToken # Calls the CheckVCFToken function to validate the access token and refresh if necessary
        $uri = "https://$sddcManager/v1/sddc-federation/tasks/$id"
        $response = Invoke-RestMethod -Method GET -URI $uri -headers $headers
        $response
    }
    Catch {
        ResponseException # Call ResponseException function to get error response from the exception
    }
}
Export-ModuleMember -Function Get-VCFFederationTask

######### End APIs for managing Federation Tasks ##########



######### Start APIs for managing SDDC (Cloud Builder) ##########

Function Get-CloudBuilderSDDC
{
    <#
        .SYNOPSIS
        Retrieve all SDDCs

        .DESCRIPTION
        The Get-CloudBuilderSDDC cmdlet gets a list of SDDC deployments from Cloud Builder

        .EXAMPLE
        PS C:\> Get-CloudBuilderSDDC
        This example list all SDDC deployments from Cloud Builder

        .EXAMPLE
        PS C:\> Get-CloudBuilderSDDC -id 51cc2d90-13b9-4b62-b443-c1d7c3be0c23
        This example gets the SDDC deployment with a specific ID from Cloud Builder
    #>

    Param (
        [Parameter (Mandatory=$false)]
            [ValidateNotNullOrEmpty()]
            [string]$id
    )

    Try {
        createBasicAuthHeader # Calls createBasicAuthHeader Function to basic auth
        if ( -not $PsBoundParameters.ContainsKey("id")) {
            $uri = "https://$cloudBuilder/v1/sddcs"
            $response = Invoke-RestMethod -Method GET -URI $uri -headers $headers
            $response.elements
        }
        elseif ($PsBoundParameters.ContainsKey("id")) {
            $uri = "https://$cloudBuilder/v1/sddcs/$id"
            $response = Invoke-RestMethod -Method GET -URI $uri -headers $headers
            $response
        }
    }
    Catch {
        ResponseException # Call ResponseException function to get error response from the exception
    }
}
Export-ModuleMember -Function Get-CloudBuilderSDDC

Function Start-CloudBuilderSDDC
{
    <#
        .SYNOPSIS
        Create an SDDC

        .DESCRIPTION
        The Start-CloudBuilderSDDC cmdlet starts the deployment based on the SddcSpec.json provided

        .EXAMPLE
        PS C:\> Start-CloudBuilderSDDC -json .\SampleJSON\SDDC\SddcSpec.json
        This example starts the deployment using the SddcSpec.json
    #>

    Param (
        [Parameter (Mandatory=$true)]
            [ValidateNotNullOrEmpty()]
            [string]$json
    )

    Try {
        validateJsonInput # Calls validateJsonInput Function to check the JSON file provided exists
        createBasicAuthHeader # Calls createBasicAuthHeader Function to basic auth
        $uri = "https://$cloudBuilder/v1/sddcs"
        $response = Invoke-RestMethod -Method POST -URI $uri -headers $headers -ContentType application/json -body $ConfigJson
        $response
    }
    Catch {
        ResponseException # Call ResponseException function to get error response from the exception
    }
}
Export-ModuleMember -Function Start-CloudBuilderSDDC

Function Restart-CloudBuilderSDDC
{
    <#
        .SYNOPSIS
        Retry failed SDDC creation

        .DESCRIPTION
        The Restart-CloudBuilderSDDC retries a deployment on Cloud Builder

        .EXAMPLE
        PS C:\> Restart-CloudBuilderSDDC -id bedf19f8-9dfe-4c60-aae4-bca986a65a31
        This example retries a deployment on Cloud Builder based on the ID
    #>

    Param (
        [Parameter (Mandatory=$true)]
            [ValidateNotNullOrEmpty()]
            [string]$id
    )

    Try {
        createBasicAuthHeader # Calls createBasicAuthHeader Function to basic auth
        $uri = "https://$cloudBuilder/v1/sddcs/$id"
        $response = Invoke-RestMethod -Method PATCH -URI $uri -headers $headers
        $response
    }
    Catch {
        ResponseException # Call ResponseException function to get error response from the exception
    }
}
Export-ModuleMember -Function Restart-CloudBuilderSDDC

Function Get-CloudBuilderSDDCValidation
{
    <#
        .SYNOPSIS
        Get all SDDC specification validations

        .DESCRIPTION
        The Get-CloudBuilderSDDCValidation cmdlet gets a list of SDDC validations from Cloud Builder

        .EXAMPLE
        PS C:\> Get-CloudBuilderSDDCValidation
        This example list all SDDC validations from Cloud Builder

        .EXAMPLE
        PS C:\> Get-CloudBuilderSDDCValidation -id 1ff80635-b878-441a-9e23-9369e1f6e5a3
        This example gets the SDDC validation with a specific ID from Cloud Builder
    #>

    Param (
        [Parameter (Mandatory=$false)]
            [ValidateNotNullOrEmpty()]
            [string]$id
    )

    Try {
        createBasicAuthHeader # Calls createBasicAuthHeader Function to basic auth
        if ( -not $PsBoundParameters.ContainsKey("id")) {
            $uri = "https://$cloudBuilder/v1/sddcs/validations"
            $response = Invoke-RestMethod -Method GET -URI $uri -headers $headers
            $response.elements
        }
        elseif ($PsBoundParameters.ContainsKey("id")) {
            $uri = "https://$cloudBuilder/v1/sddcs/validations/$id"
            $response = Invoke-RestMethod -Method GET -URI $uri -headers $headers
            $response
        }
    }
    Catch {
        ResponseException # Call ResponseException function to get error response from the exception
    }
}
Export-ModuleMember -Function Get-CloudBuilderSDDCValidation

Function Start-CloudBuilderSDDCValidation
{
    <#
        .SYNOPSIS
        Validate SDDC specification before creation

        .DESCRIPTION
        The Start-CloudBuilderSDDCValidation cmdlet performs validation of the SddcSpec.json provided

        .EXAMPLE
        PS C:\> Start-CloudBuilderSDDCValidation -json .\SampleJSON\SDDC\SddcSpec.json
        This example starts the validation of the SddcSpec.json
    #>

    Param (
        [Parameter (Mandatory=$true)]
            [ValidateNotNullOrEmpty()]
            [string]$json
    )

    Try {
        validateJsonInput # Calls validateJsonInput Function to check the JSON file provided exists
        createBasicAuthHeader # Calls createBasicAuthHeader Function to basic auth
        $uri = "https://$cloudBuilder/v1/sddcs/validations"
        $response = Invoke-RestMethod -Method POST -URI $uri -headers $headers -ContentType application/json -body $ConfigJson
        $response
    }
    Catch {
        ResponseException # Call ResponseException function to get error response from the exception
    }
}
Export-ModuleMember -Function Start-CloudBuilderSDDCValidation

Function Stop-CloudBuilderSDDCValidation
{
    <#
        .SYNOPSIS
        Cancel SDDC specification validation

        .DESCRIPTION
        The Stop-CloudBuilderSDDCValidation cancels a validation in progress on Cloud Builder

        .EXAMPLE
        PS C:\> Stop-CloudBuilderSDDCValidation -id bedf19f8-9dfe-4c60-aae4-bca986a65a31
        This example stops a validation that is running on Cloud Builder based on the ID
    #>

    Param (
        [Parameter (Mandatory=$true)]
            [ValidateNotNullOrEmpty()]
            [string]$id
    )

    Try {
        createBasicAuthHeader # Calls createBasicAuthHeader Function to basic auth
        $uri = "https://$cloudBuilder/v1/sddcs/validations/$id"
        $response = Invoke-RestMethod -Method DELETE -URI $uri -headers $headers
        $response
    }
    Catch {
        ResponseException # Call ResponseException function to get error response from the exception
    }
}
Export-ModuleMember -Function Stop-CloudBuilderSDDCValidation

Function Restart-CloudBuilderSDDCValidation
{
    <#
        .SYNOPSIS
        Retry SDDC validation

        .DESCRIPTION
        The Restart-CloudBuilderSDDCValidation reties a validation on Cloud Builder

        .EXAMPLE
        PS C:\> Restart-CloudBuilderSDDCValidation -id bedf19f8-9dfe-4c60-aae4-bca986a65a31
        This example retries a validation on Cloud Builder based on the ID
    #>

    Param (
        [Parameter (Mandatory=$true)]
            [ValidateNotNullOrEmpty()]
            [string]$id
    )

    Try {
        createBasicAuthHeader # Calls createBasicAuthHeader Function to basic auth
        $uri = "https://$cloudBuilder/v1/sddcs/validations/$id"
        $response = Invoke-RestMethod -Method PATCH -URI $uri -headers $headers
        $response
    }
    Catch {
        ResponseException # Call ResponseException function to get error response from the exception
    }
}
Export-ModuleMember -Function Restart-CloudBuilderSDDCValidation

######### End APIs for managing SDDC (Cloud Builder) ##########



######### Start APIs for managing SDDC Manager ##########

Function Get-VCFManager
{
    <#
        .SYNOPSIS
        Get a list of SDDC Managers

        .DESCRIPTION
        The Get-VCFManager cmdlet retrieves the SDDC Manager details

        .EXAMPLE
        PS C:\> Get-VCFManager
        This example shows how to retrieve a list of SDDC Managers

        .EXAMPLE
        PS C:\> Get-VCFManager -id 60d6b676-47ae-4286-b4fd-287a888fb2d0
        This example shows how to return the details for a specific SDDC Manager based on the ID

        .EXAMPLE
        PS C:\> Get-VCFManager -domain 1a6291f2-ed54-4088-910f-ead57b9f9902
        This example shows how to return the details for a specific SDDC Manager based on a domain ID
    #>

    Param (
        [Parameter (Mandatory=$false)]
            [ValidateNotNullOrEmpty()]
            [string]$id,
        [Parameter (Mandatory=$false)]
            [ValidateNotNullOrEmpty()]
            [string]$domainId
    )

    Try {
        createHeader # Calls createHeader function to set Accept & Authorization
        checkVCFToken # Calls the CheckVCFToken function to validate the access token and refresh if necessary
        if ($PsBoundParameters.ContainsKey("id")) {
            $uri = "https://$sddcManager/v1/sddc-managers/$id"
            $response = Invoke-RestMethod -Method GET -URI $uri -headers $headers
            $response
        }
        if (-not $PsBoundParameters.ContainsKey("id") -and (-not $PsBoundParameters.ContainsKey("domainId"))) {
            $uri = "https://$sddcManager/v1/sddc-managers"
            $response = Invoke-RestMethod -Method GET -URI $uri -headers $headers
            $response.elements
        }
        if ($PsBoundParameters.ContainsKey("domainId")) {
            $uri = "https://$sddcManager/v1/sddc-managers/?domain=$domainId"
            $response = Invoke-RestMethod -Method GET -URI $uri -headers $headers
            $response.elements
        }
    }
    Catch {
        ResponseException # Call ResponseException function to get error response from the exception
    }
}
Export-ModuleMember -Function Get-VCFManager

######### End APIs for managing SDDC Manager ##########



######### Start APIs for managing System Prechecks ##########

Function Start-VCFSystemPrecheck
{
    <#
        .SYNOPSIS
        The Start-VCFSystemPrecheck cmdlet performs system level health checks

        .DESCRIPTION
        The Start-VCFSystemPrecheck cmdlet performs system level health checks and upgrade pre-checks for an upgrade to be successful

        .EXAMPLE
        PS C:\> Start-VCFSystemPrecheck -json .\SystemCheck\precheckVCFSystem.json
        This example shows how to perform system level health check
    #>

	Param (
        [Parameter (Mandatory=$true)]
            [ValidateNotNullOrEmpty()]
            [string]$json
    )

    Try {
        createHeader # Calls createHeader function to set Accept & Authorization
        checkVCFToken # Calls the CheckVCFToken function to validate the access token and refresh if necessary
        validateJsonInput # Calls validateJsonInput Function to check the JSON file provided exists
        $uri = "https://$sddcManager/v1/system/prechecks"
        $response = Invoke-RestMethod -Method POST -URI $uri -ContentType application/json -headers $headers -body $ConfigJson
        $response
    }
    Catch {
        ResponseException # Call ResponseException function to get error response from the exception
    }
}
Export-ModuleMember -Function Start-VCFSystemPrecheck

Function Get-VCFSystemPrecheckTask
{
    <#
        .SYNOPSIS
        Get Precheck Task by ID

        .DESCRIPTION
        The Get-VCFSystemPrecheckTask cmdlet performs retrieval of a system precheck task that can be polled and monitored.

        .EXAMPLE
        PS C:\> Get-VCFSystemPrecheckTask -id 4d661acc-2be6-491d-9256-ba3c78020e5d
        This example shows how to retrieve the status of a system level precheck task
    #>

	Param (
        [Parameter (Mandatory=$true)]
            [ValidateNotNullOrEmpty()]
            [string]$id
    )

    Try {
        createHeader # Calls createHeader function to set Accept & Authorization
        checkVCFToken # Calls the CheckVCFToken function to validate the access token and refresh if necessary
        $uri = "https://$sddcManager/v1/system/prechecks/tasks/$id"
        $response = Invoke-RestMethod -Method GET -URI $uri -ContentType application/json -headers $headers
        $response
    }
    Catch {
        ResponseException # Call ResponseException function to get error response from the exception
    }
}
Export-ModuleMember -Function Get-VCFSystemPrecheckTask

######### End APIs for managing System Prechecks ##########



######### Start APIs for managing Tasks ##########

Function Get-VCFTask
{
    <#
        .SYNOPSIS
        Connects to the specified SDDC Manager and retrieves a list of tasks.

        .DESCRIPTION
        The Get-VCFTask cmdlet connects to the specified SDDC Manager and retrieves a list of tasks.

        .EXAMPLE
        PS C:\> Get-VCFTask
        This example shows how to get all tasks

        .EXAMPLE
        PS C:\> Get-VCFTask -id 7e1c2eee-3177-4e3b-84db-bfebc83f386a
        This example shows how to get a task by id

        .EXAMPLE
        PS C:\> Get-VCFTask -status SUCCESSFUL
        This example shows how to get all tasks with a status of SUCCESSFUL
    #>

    Param (
        [Parameter (Mandatory=$false)]
            [ValidateNotNullOrEmpty()]
            [string]$id,
        [Parameter (Mandatory=$false)]
            [ValidateNotNullOrEmpty()]
            [string]$status
    )

    Try {
        createHeader # Calls createHeader function to set Accept & Authorization
        checkVCFToken # Calls the CheckVCFToken function to validate the access token and refresh if necessary
        if ( -not $PsBoundParameters.ContainsKey("id")) {
            $uri = "https://$sddcManager/v1/tasks/"
            $response = Invoke-RestMethod -Method GET -URI $uri -headers $headers
            $response.elements
        }
        if ($PsBoundParameters.ContainsKey("id")) {
            $uri = "https://$sddcManager/v1/tasks/$id"
            $response = Invoke-RestMethod -Method GET -URI $uri -headers $headers
            $response
        }
        if ($PsBoundParameters.ContainsKey("status")) {
            $uri = "https://$sddcManager/v1/tasks/$id"
            $response = Invoke-RestMethod -Method GET -URI $uri -headers $headers
            $response.elements | Where-Object {$_.status -eq $status}
        }
    }
    Catch {
        ResponseException # Call ResponseException function to get error response from the exception
    }
}
Export-ModuleMember -Function Get-VCFTask

Function Restart-VCFTask
{
    <#
        .SYNOPSIS
        Connects to the specified SDDC Manager and retries a previously failed task.

        .DESCRIPTION
        The Restart-VCFTask cmdlet connects to the specified SDDC Manager and retries a previously
        failed task using the task id.

        .EXAMPLE
        PS C:\> Restart-VCFTask -id 7e1c2eee-3177-4e3b-84db-bfebc83f386a
        This example retries the task based on the task id
    #>

    Param (
        [Parameter (Mandatory=$true)]
            [ValidateNotNullOrEmpty()]
            [string]$id
    )

    Try {
        createHeader # Calls createHeader function to set Accept & Authorization
        checkVCFToken # Calls the CheckVCFToken function to validate the access token and refresh if necessary
        $uri = "https://$sddcManager/v1/tasks/$id"
        $response = Invoke-RestMethod -Method PATCH -URI $uri -headers $headers
    }
    Catch {
        ResponseException # Call ResponseException function to get error response from the exception
    }
}
Export-ModuleMember -Function Restart-VCFTask

#### End APIs for managing Tasks #####



######### Start APIs for managing Access and Refresh Token ##########

######### End APIs for managing Access and Refresh Token ##########



######### Start APIs for managing Upgradables ##########

Function Get-VCFUpgradable
{
    <#
        .SYNOPSIS
        Get the Upgradables

        .DESCRIPTION
        Fetches the list of Upgradables in the System. Only one Upgradable becomes AVAILABLE for Upgrade.
        The Upgradables provides information that can be use for Precheck API and also in the actual Upgrade API call.

        .EXAMPLE
        PS C:\> Get-VCFUpgradable
        This example shows how to retrieve the list of upgradables in the system
    #>

    Try {
        createHeader # Calls createHeader function to set Accept & Authorization
        checkVCFToken # Calls the CheckVCFToken function to validate the access token and refresh if necessary
        $uri = "https://$sddcManager/v1/system/upgradables"
        $response = Invoke-RestMethod -Method GET -URI $uri -ContentType application/json -headers $headers
        $response
    }
    Catch {
        ResponseException # Call ResponseException function to get error response from the exception
    }
}
Export-ModuleMember -Function Get-VCFUpgradable

######### End APIs for managing Upgradables ##########



######### Start APIs for managing Upgrades ##########

######### End APIs for managing Upgrades ##########



######### Start APIs for managing Users ##########

Function Get-VCFUser
{
    <#
        .SYNOPSIS
        Get all Users

        .DESCRIPTION
        The Get-VCFUser cmdlet gets a list of users in SDDC Manager

        .EXAMPLE
        PS C:\> Get-VCFUser
        This example list all users in SDDC Manager
    #>

    Try {
        createHeader # Calls createHeader function to set Accept & Authorization
        checkVCFToken # Calls the CheckVCFToken function to validate the access token and refresh if necessary
        $uri = "https://$sddcManager/v1/users"
        $response = Invoke-RestMethod -Method GET -URI $uri -headers $headers
        $response.elements
    }
    Catch {
        ResponseException # Call ResponseException function to get error response from the exception
    }
}
Export-ModuleMember -Function Get-VCFUser

Function New-VCFUser
{
    <#
        .SYNOPSIS
        Connects to the specified SDDC Manager and adds a new user.

        .DESCRIPTION
        The New-VCFUser cmdlet connects to the specified SDDC Manager and adds a new user with a specified role.

        .EXAMPLE
        PS C:\> New-VCFUser -user vcf-admin@rainpole.io -role ADMIN
        This example shows how to add a new user with a specified role
    #>

    Param (
        [Parameter (Mandatory=$true)]
            [ValidateNotNullOrEmpty()]
            [string]$user,
        [Parameter (Mandatory=$true)]
            [ValidateSet("ADMIN","OPERATOR")]
            [string]$role
    )

    createHeader # Calls createHeader function to set Accept & Authorization
    checkVCFToken # Calls the CheckVCFToken function to validate the access token and refresh if necessary
    $uri = "https://$sddcManager/v1/users"
    Try {
        #Get the Role ID
        $roleID = Get-VCFRole | Where-object {$_.name -eq $role} | Select-Object -ExpandProperty id
        $domain = $user.split('@')
        $body = '[ {
          "name" : "'+$user+'",
          "domain" : "'+$domain[1]+'",
          "type" : "USER",
          "role" : {
            "id" : "'+$roleID+'"
          }
        }]'
        $response = Invoke-RestMethod -Method POST -URI $uri -headers $headers -ContentType application/json -body $body
        $response
    }
    Catch {
        ResponseException # Call ResponseException function to get error response from the exception
    }
 }
Export-ModuleMember -Function New-VCFUser

Function New-VCFServiceUser
{
    <#
        .SYNOPSIS
        Connects to the specified SDDC Manager and adds a service user.

        .DESCRIPTION
        The New-VCFServiceUser cmdlet connects adds a service user.

        .EXAMPLE
        PS C:\> New-VCFServiceUser -user svc-user@rainpole.io -role ADMIN
        This example shows how to add a service user with role ADMIN
    #>

    Param (
        [Parameter (Mandatory=$true)]
            [ValidateNotNullOrEmpty()]
            [string]$user,
        [Parameter (Mandatory=$true)]
            [ValidateNotNullOrEmpty()]
            [string]$role
    )

    createHeader # Calls createHeader function to set Accept & Authorization
    checkVCFToken # Calls the CheckVCFToken function to validate the access token and refresh if necessary
    $uri = "https://$sddcManager/v1/users"
    Try {
        #Get the Role ID
        $roleID = Get-VCFRole | Where-object {$_.name -eq $role} | Select-Object -ExpandProperty id
        $body = '[ {
            "name" : "'+$user+'",
            "type" : "SERVICE",
            "role" : {
              "id" : "'+$roleID+'"
            }
        }]'
        $response = Invoke-RestMethod -Method POST -URI $uri -headers $headers -ContentType application/json -body $body
        $response
    }
    Catch {
        ResponseException # Call ResponseException function to get error response from the exception
    }
  }
Export-ModuleMember -Function New-VCFServiceUser

Function Get-VCFRole
{
    <#
        .SYNOPSIS
        Get all roles

        .DESCRIPTION
        The Get-VCFRole cmdlet gets a list of roles in SDDC Manager

        .EXAMPLE
        PS C:\> Get-VCFRole
        This example list all roles in SDDC Manager
    #>

    Try {
        createHeader # Calls createHeader function to set Accept & Authorization
        checkVCFToken # Calls the CheckVCFToken function to validate the access token and refresh if necessary
        $uri = "https://$sddcManager/v1/roles"
        $response = Invoke-RestMethod -Method GET -URI $uri -headers $headers
        $response.elements
    }
    Catch {
        ResponseException # Call ResponseException function to get error response from the exception
    }
}
Export-ModuleMember -Function Get-VCFRole

Function Get-VCFSsoDomain
{
    <#
        .SYNOPSIS
        Get all SSO domains

        .DESCRIPTION
        The Get-VCFSsoDomain cmdlet gets a list of Single Sign-On domains

        .EXAMPLE
        PS C:\> Get-VCFSsoDomain
        This example list all Single Sign-On domains
    #>

    Try {
        createHeader # Calls createHeader function to set Accept & Authorization
        checkVCFToken # Calls the CheckVCFToken function to validate the access token and refresh if necessary
        $uri = "https://$sddcManager/v1/sso-domains"
        $response = Invoke-RestMethod -Method GET -URI $uri -headers $headers
        $response.elements
    }
    Catch {
        ResponseException # Call ResponseException function to get error response from the exception
    }
}

#Export-ModuleMember -Function Get-VCFSsoDomain

######### End APIs for managing Users ##########



######### Start APIs for managing VCF Services ##########

Function Get-VCFService
{
    <#
        .SYNOPSIS
        Gets a list of running VCF Services

        .DESCRIPTION
        The Get-VCFService cmdlet retrieves the list of services running on the connected SDDC Manager

        .EXAMPLE
        PS C:\> Get-VCFService
        This example shows how to get the list of services running on the connected SDDC Manager

        .EXAMPLE
        PS C:\> Get-VCFService -id 4e416419-fb82-409c-ae37-32a60ba2cf88
        This example shows how to return the details for a specific service running on the connected SDDC Manager based on the ID
    #>

    Param (
        [Parameter (Mandatory=$false)]
            [ValidateNotNullOrEmpty()]
            [string]$id
    )

    Try {
        createHeader # Calls createHeader function to set Accept & Authorization
        checkVCFToken # Calls the CheckVCFToken function to validate the access token and refresh if necessary
        if ($PsBoundParameters.ContainsKey("id")) {
            $uri = "https://$sddcManager/v1/vcf-services/$id"
            $response = Invoke-RestMethod -Method GET -URI $uri -headers $headers
            $response
        }
        if (-not $PsBoundParameters.ContainsKey("id")) {
            $uri = "https://$sddcManager/v1/vcf-services"
            $response = Invoke-RestMethod -Method GET -URI $uri -headers $headers
            $response.elements
        }
    }
    Catch {
        ResponseException # Call ResponseException function to get error response from the exception
    }
}
Export-ModuleMember -Function Get-VCFService

######### End APIs for managing VCF Services ##########



######### Start APIs for managing Version Alias Configuration ##########

######### End APIs for managing Version Alias Configuration ##########



######### Start APIs for managing DNS & NTP Configuration ##########

######### End APIs for managing DNS & NTP Configuration ##########



######### Start APIs for managing vCenters ##########

Function Get-VCFvCenter
{
  <#
    .SYNOPSIS
    Gets a list of vCenter Servers

    .DESCRIPTION
    Retrieves a list of vCenter Servers managed by the connected SDDC Manager

    .EXAMPLE
    PS C:\> Get-VCFvCenter
    This example shows how to get the list of vCenter Servers managed by the connected SDDC Manager

    .EXAMPLE
    PS C:\> Get-VCFvCenter -id d189a789-dbf2-46c0-a2de-107cde9f7d24
    This example shows how to return the details for a specific vCenter Server managed by the connected SDDC Manager
    using its id

    .EXAMPLE
    PS C:\> Get-VCFvCenter -domain 1a6291f2-ed54-4088-910f-ead57b9f9902
    This example shows how to return the details off all vCenter Server managed by the connected SDDC Manager using
    its domainId

    .EXAMPLE
    PS C:\> Get-VCFvCenter | select fqdn
    This example shows how to get the list of vCenter Servers managed by the connected SDDC Manager but only return the fqdn
  #>

  Param (
		[Parameter (Mandatory=$false)]
      [ValidateNotNullOrEmpty()]
      [string]$id,
    [Parameter (Mandatory=$false)]
      [ValidateNotNullOrEmpty()]
      [string]$domainId
  )

  Try {
    createHeader # Calls createHeader function to set Accept & Authorization
    checkVCFToken # Calls the CheckVCFToken function to validate the access token and refresh if necessary
    if (-not $PsBoundParameters.ContainsKey("id") -and (-not $PsBoundParameters.ContainsKey("domainId"))) {
      $uri = "https://$sddcManager/v1/vcenters"
      $response = Invoke-RestMethod -Method GET -URI $uri -headers $headers
      $response.elements
    }
    if ($PsBoundParameters.ContainsKey("id")) {
      $uri = "https://$sddcManager/v1/vcenters/$id"
      $response = Invoke-RestMethod -Method GET -URI $uri -headers $headers
      $response
    }
    if ($PsBoundParameters.ContainsKey("domainId")) {
      $uri = "https://$sddcManager/v1/vcenters/?domain=$domainId"
      $response = Invoke-RestMethod -Method GET -URI $uri -headers $headers
      $response.elements
    }
  }
  Catch {
    ResponseException # Call ResponseException function to get error response from the exception
  }
}
Export-ModuleMember -Function Get-VCFvCenter

######### Start APIs for managing vCenters ##########



######### Start APIs for managing vRealize Suite Lifecycle Manager ##########

Function Get-VCFvRSLCM
{
    <#
        .SYNOPSIS
        Get the existing vRealize Suite Lifecycle Manager

        .DESCRIPTION
        The Get-VCFvRSLCM cmdlet gets the complete information about the existing vRealize Suite Lifecycle Manager.

        .EXAMPLE
        PS C:\> Get-VCFvRSLCM
        This example list all details concerning the vRealize Suite Lifecycle Manager
    #>

    Try {
        createHeader # Calls createHeader function to set Accept & Authorization
        checkVCFToken # Calls the CheckVCFToken function to validate the access token and refresh if necessary
        $uri = "https://$sddcManager/v1/vrslcm"
        $response = Invoke-RestMethod -Method GET -URI $uri -headers $headers
        $response
    }
    Catch {
        ResponseException # Call ResponseException function to get error response from the exception
    }
}
Export-ModuleMember -Function Get-VCFvRSLCM

Function New-VCFvRSLCM
{
    <#
        .SYNOPSIS
        Deploy vRealize Suite Lifecycle Manager

        .DESCRIPTION
        The New-VCFvRSLCM cmdlet deploys vRealize Suite Lifecycle Manager to the specified network.

        .EXAMPLE
        PS C:\> New-VCFvRSLCM -json .\SampleJson\vRealize\New-VCFvRSLCM-AVN.json
        This example deploys vRealize Suite Lifecycle Manager using a supplied json file

        .EXAMPLE
        PS C:\> New-VCFvRSLCM -json .\SampleJson\vRealize\New-VCFvRSLCM-AVN.json -validate
        This example performs validation of vRealize Suite Lifecycle Manager using a supplied json file
    #>

    Param (
        [Parameter (Mandatory=$true)]
            [ValidateNotNullOrEmpty()]
            [string]$json,
        [Parameter (Mandatory=$false)]
            [ValidateNotNullOrEmpty()]
            [switch]$validate
    )

    if (!(Test-Path $json)) {
        Throw "JSON File Not Found"
    }
    else {
        Try {
            createHeader # Calls createHeader function to set Accept & Authorization
            checkVCFToken # Calls the CheckVCFToken function to validate the access token and refresh if necessary
            validateJsonInput # Calls validateJsonInput Function to check the JSON file provided exists
            if ( -not $PsBoundParameters.ContainsKey("validate")) {
                $uri = "https://$sddcManager/v1/vrslcms"
                $response = Invoke-RestMethod -Method POST -URI $uri -headers $headers -ContentType application/json -body $ConfigJson
                $response
            }
            elseif ($PsBoundParameters.ContainsKey("validate")) {
                $uri = "https://$sddcManager/v1/vrslcms/validations"
                $response = Invoke-RestMethod -Method POST -URI $uri -headers $headers -ContentType application/json -body $ConfigJson
                $response
            }
        }
        Catch {
            ResponseException # Call ResponseException function to get error response from the exception
        }
    }
}
Export-ModuleMember -Function New-VCFvRSLCM

Function Remove-VCFvRSLCM
{
    <#
        .SYNOPSIS
        Remove a failed vRealize Suite Lifecycle Manager deployment

        .DESCRIPTION
        The Remove-VCFvRSLCM cmdlet removes a failed vRealize Suite Lifecycle Manager deployment. Not applicable
        to a successful vRealize Suite Lifecycle Manager deployment.

        .EXAMPLE
        PS C:\> Remove-VCFvRSLCM
        This example removes a failed vRealize Suite Lifecycle Manager deployment
    #>

    Try {
        createHeader # Call createHeader function to set Accept & Authorization
        checkVCFToken # Calls the CheckVCFToken function to validate the access token and refresh if necessary
        $uri = "https://$sddcManager/v1/vrslcm"
        $response = Invoke-RestMethod -Method DELETE -URI $uri -headers $headers
        $response
    }
    Catch {
        # Call ResponseException function to get error response from the exception
        ResponseException
    }
}
Export-ModuleMember -Function Remove-VCFvRSLCM

Function Reset-VCFvRSLCM
{
    <#
        .SYNOPSIS
        Redeploy vRealize Suite Lifecycle Manager

        .DESCRIPTION
        The Reset-VCFvRSLCM cmdlet redeploys the existing vRealize Suite Lifecycle Manager

        .EXAMPLE
        PS C:\> Reset-VCFvRSLCM
        This example redeploys the vRealize Suite Lifecycle Manager
    #>

    Try {
        createHeader # Calls createHeader function to set Accept & Authorization
        checkVCFToken # Calls the CheckVCFToken function to validate the access token and refresh if necessary
        $uri = "https://$sddcManager/v1/vrslcm"
        $response = Invoke-RestMethod -Method PATCH -URI $uri -headers $headers
        $response
    }
    Catch {
        ResponseException # Call ResponseException function to get error response from the exception
    }
}
Export-ModuleMember -Function Reset-VCFvRSLCM

######### End APIs for managing vRealize Suite Lifecycle Manager ##########



######## Start APIs for managing Validations ########

Function Validate-CommissionHostSpec
{

    Param (
        [Parameter (Mandatory=$true)]
            [object]$json
    )

    createHeader # Calls createHeader function to set Accept & Authorization
    checkVCFToken # Calls the CheckVCFToken function to validate the access token and refresh if necessary
    $uri = "https://$sddcManager/v1/hosts/validations"
    Try {
        $response = Invoke-RestMethod -Method POST -URI $uri -ContentType application/json -headers $headers -body $json
        Return $response
    }
    Catch {
        ResponseException # Call ResponseException function to get error response from the exception
  }
}

Function Validate-WorkloadDomainSpec
{

	Param (
        [Parameter (Mandatory=$true)]
        [object]$json
    )

    createHeader # Calls createHeader function to set Accept & Authorization
    checkVCFToken # Calls the CheckVCFToken function to validate the access token and refresh if necessary
    $uri = "https://$sddcManager/v1/domains/validations"
    Try {
        $response = Invoke-RestMethod -Method POST -URI $uri -ContentType application/json -headers $headers -body $json
	   Return $response
	}
    Catch {
        ResponseException # Call ResponseException function to get error response from the exception
    }
}

Function Validate-VCFClusterSpec
{

	Param (
        [Parameter (Mandatory=$true)]
            [object]$json
    )

    createHeader # Calls createHeader function to set Accept & Authorization
    checkVCFToken # Calls the CheckVCFToken function to validate the access token and refresh if necessary
    $uri = "https://$sddcManager/v1/clusters/validations"
    Try {
        $response = Invoke-RestMethod -Method POST -URI $uri -ContentType application/json -headers $headers -body $json
	}
    Catch {
        ResponseException # Call ResponseException function to get error response from the exception
    }
    Return $response
}

Function Validate-VCFUpdateClusterSpec
{

	Param (
        [Parameter (Mandatory=$true)]
            [object]$clusterid,
		[Parameter (Mandatory=$true)]
            [object]$json
  )

    createHeader # Calls createHeader function to set Accept & Authorization
    checkVCFToken # Calls the CheckVCFToken function to validate the access token and refresh if necessary
    $uri = "https://$sddcManager/v1/clusters/$clusterid/validations"
    Try {
        $response = Invoke-RestMethod -Method POST -URI $uri -ContentType application/json -headers $headers -body $json
	}
    Catch {
        ResponseException # Call ResponseException function to get error response from the exception
    }
    Return $response
}

Function Validate-EdgeClusterSpec
{

	Param (
		[Parameter (Mandatory=$true)]
            [object]$json
    )

    createHeader # Calls createHeader function to set Accept & Authorization
    checkVCFToken # Calls the CheckVCFToken function to validate the access token and refresh if necessary
<<<<<<< HEAD
  $uri = "https://$sddcManager/v1/edge-clusters/validations"
  Try {
    $response = Invoke-RestMethod -Method POST -ContentType "application/json" -URI $uri -Headers $headers -body $ConfigJson
=======
    $uri = "https://$sddcManager/v1/edge-clusters/validations"
    Try {
        $response = Invoke-RestMethod -Method POST -URI $uri -ContentType application/json -headers $headers -body $json
>>>>>>> f70765e1
	}
    Catch {
        ResponseException # Call ResponseException function to get error response from the exception
    }
    Return $response
}

Function checkVCFToken
{
    $expiryDetails = Get-JWTDetail $accessToken
    if ($expiryDetails.timeToExpiry.Hours -eq 0 -and $expiryDetails.timeToExpiry.Minutes -lt 2) {
        Write-Host "API Access Token Expired. Requesting a new access token with current refresh token" -ForegroundColor Cyan
        $headers = @{"Accept" = "application/json"}
        $uri = "https://$sddcManager/v1/tokens/access-token/refresh"
        $response = Invoke-RestMethod -Method PATCH -Uri $uri -Headers $headers -body $refreshToken
        $Global:accessToken = $response
    }
}

Function Get-JWTDetail
{
    [cmdletbinding()]

    Param(
      [Parameter(Mandatory = $true, ValueFromPipeline = $true, Position = 0)]
        [string]$token
    )

    <#
        .SYNOPSIS
        Decode a JWT Access Token and convert to a PowerShell Object.
        JWT Access Token updated to include the JWT Signature (sig), JWT Token Expiry (expiryDateTime) and JWT Token time to expiry (timeToExpiry).
        Written by Darren Robinson
        https://blog.darrenjrobinson.com
        https://blog.darrenjrobinson.com/jwtdetails-powershell-module-for-decoding-jwt-access-tokens-with-readable-token-expiry-time/

        .DESCRIPTION
        Decode a JWT Access Token and convert to a PowerShell Object.
        JWT Access Token updated to include the JWT Signature (sig), JWT Token Expiry (expiryDateTime) and JWT Token time to expiry (timeToExpiry).

        .PARAMETER token
        The JWT Access Token to decode and udpate with expiry time and time to expiry

        .INPUTS
        Token from Pipeline

        .OUTPUTS
        PowerShell Object

        .SYNTAX
        Get-JWTDetail (accesstoken)

        .EXAMPLE
        PS> Get-JWTDetail ('eyJ0eXAiOi........XmN4GnWQAw7OwMA')
    #>


  if (!$token.Contains(".") -or !$token.StartsWith("eyJ")) { Write-Error "Invalid token" -ErrorAction Stop }

  # Token
  Foreach ($i in 0..1) {
      $data = $token.Split('.')[$i].Replace('-', '+').Replace('_', '/')
      Switch ($data.Length % 4) {
          0 { break }
          2 { $data += '==' }
          3 { $data += '=' }
      }
  }

  $decodedToken = [System.Text.Encoding]::UTF8.GetString([convert]::FromBase64String($data)) | ConvertFrom-Json
  Write-Verbose "JWT Token:"
  Write-Verbose $decodedToken

  # Signature
  Foreach ($i in 0..2) {
      $sig = $token.Split('.')[$i].Replace('-', '+').Replace('_', '/')
      Switch ($sig.Length % 4) {
          0 { break }
          2 { $sig += '==' }
          3 { $sig += '=' }
      }
  }
  Write-Verbose "JWT Signature:"
  Write-Verbose $sig
  $decodedToken | Add-Member -Type NoteProperty -Name "sig" -Value $sig

  # Convert Expiry time to PowerShell DateTime
  $orig = (Get-Date -Year 1970 -Month 1 -Day 1 -hour 0 -Minute 0 -Second 0 -Millisecond 0)
  $timeZone = Get-TimeZone
  $utcTime = $orig.AddSeconds($decodedToken.exp)
  $hoursOffset = $timeZone.GetUtcOffset($(Get-Date)).hours #Daylight saving needs to be calculated
  $localTime = $utcTime.AddHours($hoursOffset)     # Return local time,
  $decodedToken | Add-Member -Type NoteProperty -Name "expiryDateTime" -Value $localTime

  # Time to Expiry
  $timeToExpiry = ($localTime - (get-date))
  $decodedToken | Add-Member -Type NoteProperty -Name "timeToExpiry" -Value $timeToExpiry

  Return $decodedToken
}

######## End APIs for managing Validations ########



######### Start SoS Operations ##########

Function Invoke-VCFCommand
{
    <#
        .SYNOPSIS
        Connects to the specified SDDC Manager using SSH and invoke SSH commands (SoS)

        .DESCRIPTION
        The Invoke-VCFCommand cmdlet connects to the specified SDDC Manager via SSH using vcf user and subsequently
        execute elevated SOS commands using the root account. Both vcf and root password are mandatory parameters.
        If passwords are not passed as parameters it will prompt for them.

        .EXAMPLE
        PS C:\> Invoke-VCFCommand -vcfpassword VMware1! -rootPassword VMware1! -sosOption general-health
        This example will execute and display the output of "/opt/vmware/sddc-support/sos --general-health"

        .EXAMPLE
        PS C:\> Invoke-VCFCommand -sosOption general-health
        This example will ask for vcf and root password to the user and then execute and display the output of "/opt/vmware/sddc-support/sos --general-health"
    #>

    Param (
        [Parameter (Mandatory=$false)]
            [ValidateNotNullOrEmpty()]
            [String] $vcfPassword,
        [Parameter (Mandatory=$false)]
            [ValidateNotNullOrEmpty()]
            [String] $rootPassword,
        [Parameter (Mandatory=$true)]
            [ValidateSet("general-health","compute-health","ntp-health","password-health","get-vcf-summary","get-inventory-info","get-host-ips","get-vcf-services-summary")]
            [String] $sosOption
    )

    $poshSSH = Resolve-PSModule -moduleName "Posh-SSH" # POSH module is required, if not present skipping
    if ($poshSSH -eq "ALREADY_IMPORTED" -or $poshSSH -eq "IMPORTED" -or $poshSSH -eq "INSTALLED_IMPORTED") {
        # Expected sudo prompt from SDDC Manager for elevated commands
        $sudoPrompt = "[sudo] password for vcf"
        # validate if the SDDC Manager vcf password parameter is passed, if not prompt the user and then build vcfCreds PSCredential object
        if ( -not $PsBoundParameters.ContainsKey("vcfPassword") ) {
            Write-Host "Please provide the SDDC Manager vcf user password:" -ForegroundColor Green
            $vcfSecuredPassword = Read-Host -AsSecureString
            $vcfCred = New-Object System.Management.Automation.PSCredential ('vcf', $vcfSecuredPassword)
        }
        else {
            # Convert the clear text input password to secure string
            $vcfSecuredPassword = ConvertTo-SecureString $vcfPassword -AsPlainText -Force
            # build credential object
            $vcfCred = New-Object System.Management.Automation.PSCredential ('vcf', $vcfSecuredPassword)
        }
        # validate if the SDDC Manager root password parameter is passed, if not prompt the user and then build rootCreds PSCredential object
    if ( -not $PsBoundParameters.ContainsKey("rootPassword") ) {
        Write-Host "Please provide the root credential to execute elevated commands in SDDC Manager:" -ForegroundColor Green
        $rootSecuredPassword = Read-Host -AsSecureString
        $rootCred = New-Object System.Management.Automation.PSCredential ('root', $rootSecuredPassword)
    }
    else {
        # Convert the clear text input password to secure string
        $rootSecuredPassword = ConvertTo-SecureString $rootPassword -AsPlainText -Force
        # build credential object
        $rootCred = New-Object System.Management.Automation.PSCredential ('root', $rootSecuredPassword)
    }
    # depending on the SoS command there will be a different pattern to match at the end of the ssh stream output
    switch ($sosOption) {
    "general-health"        { $sosEndMessage = "For detailed report" }
    "compute-health"        { $sosEndMessage = "Health Check completed" }
    "ntp-health"            { $sosEndMessage = "For detailed report" }
    "password-health"       { $sosEndMessage = "completed"  }
    "get-inventory-info"    { $sosEndMessage = "Health Check completed" }
    "get-vcf-summary"       { $sosEndMessage = "SOLUTIONS_MANAGER" }
    "get-host-ips"          { $sosEndMessage = "Health Check completed" }
    "get-vcf-services-summary" { $sosEndMessage = "VCF SDDC Manager Uptime" }
    }

    # Create SSH session to SDDC Manager using vcf user (can't ssh as root by default)
    Try {
        $sessionSSH = New-SSHSession -Computer $sddcManager -Credential $vcfCred -AcceptKey
    }
    Catch {
        ResponseException # Call ResponseException function to get error response from the exception
    }
    if ($sessionSSH.Connected -eq "True") {
        $stream = $SessionSSH.Session.CreateShellStream("PS-SSH", 0, 0, 0, 0, 1000)
        # build the SOS command to run
        $sshCommand = "sudo /opt/vmware/sddc-support/sos " + "--" + $sosOption
        # Invoke the SSH stream command
        $outInvoke = Invoke-SSHStreamExpectSecureAction -ShellStream $stream -Command $sshCommand -ExpectString $sudoPrompt -SecureAction $rootCred.Password
        if ($outInvoke) {
            Write-Host ""
            Write-Host "Executing the remote SoS command, output will display when the the run is completed. This might take a while, please wait..."
            Write-Host ""
            $stream.Expect($sosEndMessage)
        }
        # distroy the connection previously established
        Remove-SSHSession -SessionId $sessionSSH.SessionId | Out-Null
        }
    }
    else {
        Write-Host ""
        Write-Host "PowerShell Module Posh-SSH staus is: $poshSSH. Posh-SSH is required to execute this cmdlet, please install the module and try again." -ForegroundColor Yellow
        Write-Host ""
    }
}
Export-ModuleMember -Function Invoke-VCFCommand

######### End SoS Operations ##########



######### Start Utility Functions (not exported) ##########

Function ResponseException
{
    #Get response from the exception
    $response = $_.exception.response
    if ($response) {
        Write-Host ""
        Write-Host "Something went wrong, please review the error message" -ForegroundColor Red -BackgroundColor Black
        Write-Host ""
        $responseStream = $_.exception.response.GetResponseStream()
        $reader = New-Object system.io.streamreader($responseStream)
        $responseBody = $reader.readtoend()
        $ErrorString = "Exception occured calling invoke-restmethod. $($response.StatusCode.value__) : $($response.StatusDescription) : Response Body: $($responseBody)"
        Throw $ErrorString
        Write-Host ""
    }
    else {
        Throw $_
    }
}

Function createHeader
{
    $Global:headers = @{"Accept" = "application/json"}
    $Global:headers.Add("Authorization", "Bearer $accessToken")
}

Function createBasicAuthHeader
{
    $Global:headers = @{"Accept" = "application/json"}
    $Global:headers.Add("Authorization", "Basic $base64AuthInfo")
}

Function Resolve-PSModule
{
    <#
        .SYNOPSIS
        Check for a PowerShell module presence, if not there try to import/install it.

        .DESCRIPTION
        This function is not exported. The idea is to use the return searchResult from the caller function to establish
        if we can proceed to the next step where the module will be required (developed to check on Posh-SSH).
        Logic:
        - Check if module is imported into the current session
        - If module is not imported, check if available on disk and try to import
        - If module is not imported & not available on disk, try PSGallery then install and import
        - If module is not imported, not available and not in online gallery then abort

        Informing user only if the module needs importing/installing. If the module is already present nothing will be displayed.

        .EXAMPLE
        PS C:\> $poshSSH = Resolve-PSModule -moduleName "Posh-SSH"
        This example will check if the current PS module session has Posh-SSH installed, if not will try to install it
    #>

    Param (
        [Parameter (Mandatory=$true)]
            [ValidateNotNullOrEmpty()]
            [string]$moduleName
    )

    # check if module is imported into the current session
    if (Get-Module -Name $moduleName) {
        $searchResult = "ALREADY_IMPORTED"
    }
    else {
        # If module is not imported, check if available on disk and try to import
        if (Get-Module -ListAvailable | Where-Object {$_.Name -eq $moduleName}) {
            Try {
                Write-Host ""
                Write-Host "Module $moduleName not loaded, importing now please wait..."
                Import-Module $moduleName
                Write-Host "Module $moduleName imported successfully."
                $searchResult = "IMPORTED"
            }
            Catch {
                $searchResult = "IMPORT_FAILED"
            }
        }
        else {
            # If module is not imported & not available on disk, try PSGallery then install and import
            if (Find-Module -Name $moduleName | Where-Object {$_.Name -eq $moduleName}) {
                Try {
                    Write-Host ""
                    Write-Host "Module $moduleName was missing, installing now please wait..."
                    Install-Module -Name $moduleName -Force -Scope CurrentUser
                    Write-Host "Importing module $moduleName, please wait..."
                    Import-Module $moduleName
                    Write-Host "Module $moduleName installed and imported"
                    $searchResult = "INSTALLED_IMPORTED"
                }
                Catch {
                    $searchResult = "INSTALLIMPORT_FAILED"
                }
            }
            else {
                # If module is not imported, not available and not in online gallery then abort
                $searchResult = "NOTAVAILABLE"
            }
        }
    }
    Return $searchResult
}

Function validateJsonInput
{
    if (!(Test-Path $json)) {
        Throw "JSON file provided not found, please try again"
    }
    else {
        $Global:ConfigJson = (Get-Content -Raw $json) # Read the json file contents into the $ConfigJson variable
    }
}

######### End Utility Functions (not exported) ##########<|MERGE_RESOLUTION|>--- conflicted
+++ resolved
@@ -2800,48 +2800,8 @@
             [string]$json
     )
 
-<<<<<<< HEAD
-  if (!(Test-Path $json)) {
-    Throw "JSON File Not Found"
-  }
-  else {
-    # Read the json file contents into the $ConfigJson variable
-    $ConfigJson = (Get-Content $json)
-    createHeader # Calls Function createHeader to set Accept & Authorization
-    checkVCFToken # Calls the CheckVCFToken function to validate the access token and refresh if necessary
-    # Validate the provided JSON input specification file
-    $response = Validate-EdgeClusterSpec -json $ConfigJson
-    # the validation API does not currently support polling with a task ID
-
-    do {
-      start-sleep -Seconds 10
-      $validationId = $response.id
-      $uri = "https://$sddcManager/v1/edge-clusters/validations/$validationId"
-
-      $validationResponse = Invoke-RestMethod -Method Get -Uri $uri -ContentType "application/json" -Headers $headers
-
-      $validationStatus = $validationResponse.executionStatus
-      $validationResult = $validationResponse.resultStatus
-
-    } while ($validationResponse.executionStatus -ne "COMPLETED")
-
-    # Submit the job only if the JSON validation task completed with executionStatus=COMPLETED & resultStatus=SUCCEEDED
-    if ($validationResult -eq "SUCCEEDED") {
-      Try {
-        Write-Host ""
-        Write-Host "Task validation completed successfully, invoking Edge Cluster Creation on SDDC Manager" -ForegroundColor Green
-        $uri = "https://$sddcManager/v1/edge-clusters"
-        $response = Invoke-RestMethod -Method POST -URI $uri -ContentType application/json -headers $headers -body $ConfigJson
-        Return $response
-        Write-Host ""
-      }
-      Catch {
-        ResponseException # Call Function ResponseException to get error response from the exception
-      }
-=======
     if (!(Test-Path $json)) {
         Throw "JSON File Not Found"
->>>>>>> f70765e1
     }
     else {
         # Read the json file contents into the $ConfigJson variable
@@ -4045,15 +4005,9 @@
 
     createHeader # Calls createHeader function to set Accept & Authorization
     checkVCFToken # Calls the CheckVCFToken function to validate the access token and refresh if necessary
-<<<<<<< HEAD
-  $uri = "https://$sddcManager/v1/edge-clusters/validations"
-  Try {
-    $response = Invoke-RestMethod -Method POST -ContentType "application/json" -URI $uri -Headers $headers -body $ConfigJson
-=======
     $uri = "https://$sddcManager/v1/edge-clusters/validations"
     Try {
         $response = Invoke-RestMethod -Method POST -URI $uri -ContentType application/json -headers $headers -body $json
->>>>>>> f70765e1
 	}
     Catch {
         ResponseException # Call ResponseException function to get error response from the exception
