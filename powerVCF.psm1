#PowerShell module for VMware Cloud Foundation
#Contributions, Improvements &/or Complete Re-writes Welcome!
#https://github.com/PowerVCF/PowerVCF

#THE SOFTWARE IS PROVIDED "AS IS", WITHOUT WARRANTY OF ANY KIND, EXPRESS OR
#IMPLIED, INCLUDING BUT NOT LIMITED TO THE WARRANTIES OF MERCHANTABILITY,
#FITNESS FOR A PARTICULAR PURPOSE AND NONINFRINGEMENT. IN NO EVENT SHALL THE
#AUTHORS OR COPYRIGHT HOLDERS BE LIABLE FOR ANY CLAIM, DAMAGES OR OTHER
#LIABILITY, WHETHER IN AN ACTION OF CONTRACT, TORT OR OTHERWISE, ARISING FROM,
#OUT OF OR IN CONNECTION WITH THE SOFTWARE OR THE USE OR OTHER DEALINGS IN THE
#SOFTWARE.

### Note
#This powershell module should be considered entirely experimental. It is still
#in development & not tested beyond lab scenarios.
#It is recommended you dont use it for any production environment
#without testing extensively!


# Enable communication with self signed certs when using Powershell Core
# If you require all communications to be secure and do not wish to
# allow communication with self signed certs remove lines 31-52 before
# importing the module

if ($PSEdition -eq 'Core') {
	$PSDefaultParameterValues.Add("Invoke-RestMethod:SkipCertificateCheck",$true)
}

if ($PSEdition -eq 'Desktop') {
	# Enable communication with self signed certs when using Windows Powershell
	[System.Net.ServicePointManager]::SecurityProtocol = [System.Net.SecurityProtocolType]::Tls12;

	add-type @"
	using System.Net;
    using System.Security.Cryptography.X509Certificates;
    public class TrustAllCertificatePolicy : ICertificatePolicy {
        public TrustAllCertificatePolicy() {}
		public bool CheckValidationResult(
            ServicePoint sPoint, X509Certificate certificate,
            WebRequest wRequest, int certificateProblem) {
            return true;
        }
	}
"@
	[System.Net.ServicePointManager]::CertificatePolicy = New-Object TrustAllCertificatePolicy
}

####  Do not modify anything below this line. All user variables are in the accompanying JSON files #####

Function Connect-VCFManager
{
    <#
		.SYNOPSIS
    	Connects to the specified SDDC Manager and requests API access & refresh tokens

    	.DESCRIPTION
    	The Connect-VCFManager cmdlet connects to the specified SDDC Manager and requests API access & refresh tokens.
    	It is required once per session before running all other cmdlets

    	.EXAMPLE
    	PS C:\> Connect-VCFManager -fqdn sfo01vcf01.sfo.rainpole.local -username sec-admin@rainpole.local -password VMware1!
        This example shows how to connect to SDDC Manager to request API access & refresh tokens

        .EXAMPLE
    	PS C:\> Connect-VCFManager -fqdn sfo01vcf01.sfo.rainpole.local -username admin -password VMware1! -basicAuth
        This example shows how to connect to SDDC Manager using basic auth for restoring backups
  	#>

  	Param (
    	[Parameter (Mandatory=$true)]
      		[ValidateNotNullOrEmpty()]
      		[string]$fqdn,
		[Parameter (Mandatory=$false)]
      		[ValidateNotNullOrEmpty()]
      		[string]$username,
		[Parameter (Mandatory=$false)]
      		[ValidateNotNullOrEmpty()]
            [string]$password,
        [Parameter (Mandatory=$false)]
      		[ValidateNotNullOrEmpty()]
      		[switch]$basicAuth
  	)

  	if ( -not $PsBoundParameters.ContainsKey("username") -or ( -not $PsBoundParameters.ContainsKey("username"))) {
   		# Request Credentials
    	$creds = Get-Credential
    	$username = $creds.UserName.ToString()
    	$password = $creds.GetNetworkCredential().password
  	}

    $Global:sddcManager = $fqdn

    if ( -not $PsBoundParameters.ContainsKey("basicAuth")) {
  	    # Validate credentials by executing an API call
  	    $headers = @{"Content-Type" = "application/json"}
  	    $uri = "https://$sddcManager/v1/tokens"
  	    $body = '{"username": "'+$username+'","password": "'+$password+'"}'

  	    Try {
    	    # Checking against the sddc-managers API
    	    # PS Core has -SkipCertificateCheck implemented, PowerShell 5.x does not
    	    if ($PSEdition -eq 'Core') {
      	    	$response = Invoke-RestMethod -Method POST -Uri $uri -Headers $headers -body $body -SkipCertificateCheck
      	    	$Global:accessToken = $response.accessToken
      	    	$Global:refreshToken = $response.refreshToken.id
    	    }
    	    else {
      		    $response = Invoke-RestMethod -Method POST -Uri $uri -Headers $headers -body $body
      		    $Global:accessToken = $response.accessToken
      		    $Global:refreshToken = $response.refreshToken.id
    	    }
    	    if ($response.accessToken) {
                Write-Host " Successfully Requested New API Token From SDDC Manager:" $sddcManager -ForegroundColor Green
    	    }
  	    }
  	    Catch {
            Write-Host "" $_.Exception.Message -ForegroundColor Red
    	    Write-Host " Credentials provided did not return a valid API response (expected 200). Retry Connect-VCFManager cmdlet" -ForegroundColor Red
        }
    }
    elseif ($PsBoundParameters.ContainsKey("basicAuth")) {
        Try {
            # Validate credentials by executing an API call
            $Global:base64AuthInfo = [Convert]::ToBase64String([Text.Encoding]::ASCII.GetBytes(("{0}:{1}" -f $username,$password))) # Create Basic Authentication Encoded Credentials
            $headers = @{"Accept" = "application/json"}
            $headers.Add("Authorization", "Basic $base64AuthInfo")
            Write-Host " Successfully Requested New Basic Auth From SDDC Manager:" $sddcManager -ForegroundColor Green
        }
        Catch {
            Write-Host "" $_.Exception.Message -ForegroundColor Red
    	    Write-Host " Credentials provided did not return a valid API response (expected 200). Retry Connect-VCFManager cmdlet" -ForegroundColor Red
        }
    }
}
Export-ModuleMember -Function Connect-VCFManager

Function Connect-CloudBuilder
{
  	<#
    	.SYNOPSIS
    	Connects to the specified Cloud Builder and stores the credentials in a base64 string

    	.DESCRIPTION
    	The Connect-CloudBuilder cmdlet connects to the specified Cloud Builder and stores the credentials
    	in a base64 string. It is required once per session before running all other cmdlets

    	.EXAMPLE
    	PS C:\> Connect-CloudBuilder -fqdn sfo-cb01.sfo.rainpole.io -username admin -password VMware1!
    	This example shows how to connect to the Cloud Builder applaince
  	#>

  	Param (
    	[Parameter (Mandatory=$true)]
      		[ValidateNotNullOrEmpty()]
      		[string]$fqdn,
    	[Parameter (Mandatory=$false)]
      		[ValidateNotNullOrEmpty()]
      		[string]$username,
    	[Parameter (Mandatory=$false)]
      		[ValidateNotNullOrEmpty()]
      		[string]$password
  	)

  	if ( -not $PsBoundParameters.ContainsKey("username") -or ( -not $PsBoundParameters.ContainsKey("username"))) {
    	# Request Credentials
    	$creds = Get-Credential
    	$username = $creds.UserName.ToString()
    	$password = $creds.GetNetworkCredential().password
  	}

  	$Global:cloudBuilder = $fqdn
  	$Global:base64AuthInfo = [Convert]::ToBase64String([Text.Encoding]::ASCII.GetBytes(("{0}:{1}" -f $username,$password))) # Create Basic Authentication Encoded Credentials

  	# Validate credentials by executing an API call
  	$headers = @{"Accept" = "application/json"}
  	$headers.Add("Authorization", "Basic $base64AuthInfo")
  	$uri = "https://$cloudBuilder/v1/sddcs"

  	Try {
    	# Checking against the sddc-managers API
    	# PS Core has -SkipCertificateCheck implemented, PowerShell 5.x does not
    	if ($PSEdition -eq 'Core') {
      		$response = Invoke-WebRequest -Method GET -Uri $uri -Headers $headers -SkipCertificateCheck
    	}
    	else {
      		$response = Invoke-WebRequest -Method GET -Uri $uri -Headers $headers
    	}
    	if ($response.StatusCode -eq 200) {
      		Write-Host " Successfully connected to the Cloud Builder Appliance:" $cloudBuilder -ForegroundColor Yellow
    	}
  	}
  	Catch {
    	Write-Host "" $_.Exception.Message -ForegroundColor Red
    	Write-Host " Credentials provided did not return a valid API response (expected 200). Retry Connect-CloudBuilder cmdlet" -ForegroundColor Red
  	}
}
Export-ModuleMember -Function Connect-CloudBuilder


######### Start APIs for managing Application Virtual Networks ##########

Function Get-VCFApplicationVirtualNetwork
{
	<#
  		.SYNOPSIS
  		Retrieves all Application Virtual Networks

  		.DESCRIPTION
  		The Get-VCFApplicationVirtualNetwork cmdlet retrieves the Application Virtual Networks configured in SDDC Manager
    	- regionType supports REGION_A, REGION_B, X_REGION

  		.EXAMPLE
  		PS C:\> Get-VCFApplicationVirtualNetwork
  		This example demonstrates how to retrieve a list of Application Virtual Networks

  		.EXAMPLE
  		PS C:\> Get-VCFApplicationVirtualNetwork -regionType REGION_A
  		This example demonstrates how to retrieve the details of the regionType REGION_A Application Virtual Networks

  		.EXAMPLE
  		PS C:\> Get-VCFApplicationVirtualNetwork -id 577e6262-73a9-4825-bdb9-4341753639ce
  		This example demonstrates how to retrieve the details of the Application Virtual Networks using the id
  #>

  	Param (
    	[Parameter (Mandatory=$false)]
        	[ValidateSet("REGION_A", "REGION_B", "X_REGION")]
        	[ValidateNotNullOrEmpty()]
        	[string]$regionType,
    	[Parameter (Mandatory=$false)]
        	[ValidateNotNullOrEmpty()]
        	[string]$id
  	)

  	Try {
    	createHeader # Calls createHeader function to set Accept & Authorization
    	checkVCFToken # Calls the CheckVCFToken function to validate the access token and refresh if necessary
    	if (-not $PsBoundParameters.ContainsKey("regionType") -and (-not $PsBoundParameters.ContainsKey("id"))) {
      		$uri = "https://$sddcManager/v1/avns"
      		$response = Invoke-RestMethod -Method GET -URI $uri -headers $headers
      		$response
    	}
    	if ($PsBoundParameters.ContainsKey("regionType")) {
      		$uri = "https://$sddcManager/v1/avns?regionType=$regionType"
      		$response = Invoke-RestMethod -Method GET -URI $uri -headers $headers
      		$response
    	}
    	if ($PsBoundParameters.ContainsKey("id")) {
      		$uri = "https://$sddcManager/internal/avns/$id"
      		$response = Invoke-RestMethod -Method GET -URI $uri -headers $headers
      		$response
    	}
  	}
  	Catch {
   		ResponseException # Call ResponseException function to get error response from the exception
  	}
}
Export-ModuleMember -Function Get-VCFApplicationVirtualNetwork

######### End APIs for managing Application Virtual Networks ##########



######### Start APIs for managing Backup and Restore ##########

Function Get-VCFBackupConfiguration
{
  <#
      .SYNOPSIS
      Gets the backup configuration of NSX Manager and SDDC Manager

      .DESCRIPTION
      The Get-VCFBackupConfiguration cmdlet retrieves the current backup configuration details

      .EXAMPLE
      PS C:\> Get-VCFBackupConfiguration
      This example retrieves the backup configuration

      .EXAMPLE
      PS C:\> Get-VCFBackupConfiguration | ConvertTo-Json
      This example retrieves the backup configuration and outputs it in json format
  #>

    Try {
        createHeader # Calls createHeader function to set Accept & Authorization
        checkVCFToken # Calls the CheckVCFToken function to validate the access token and refresh if necessary
        $uri = "https://$sddcManager/v1/system/backup-configuration"
        $response = Invoke-RestMethod -Method GET -URI $uri -headers $headers
        $response.backupLocations
    }
    Catch {
        ResponseException # Call ResponseException function to get error response from the exception
    }
}
Export-ModuleMember -Function Get-VCFBackupConfiguration

Function Set-VCFBackupConfiguration
{
  <#
      .SYNOPSIS
      Configure backup settings for NSX and SDDC manager

      .DESCRIPTION
      The Set-VCFBackupConfiguration cmdlet configures or updates the backup configuration details for
      backing up NSX and SDDC Manager

      .EXAMPLE
      PS C:\> Set-VCFBackupConfiguration -json .\SampleJSON\Backup\backupConfiguration.json
      This example shows how to update the backup configuration
  #>

    Param (
        [Parameter (Mandatory=$true)]
            [ValidateNotNullOrEmpty()]
            [string]$json
    )

    if ($PsBoundParameters.ContainsKey("json")) {
        if (!(Test-Path $json)) {
            Throw "JSON File Not Found"
        }
        else {
            # Read the json file contents into the $ConfigJson variable
            $ConfigJson = (Get-Content -Raw $json)
        }
    }
    Try {
        createHeader # Calls createHeader function to set Accept & Authorization
        checkVCFToken # Calls the CheckVCFToken function to validate the access token and refresh if necessary
        <# $headers.Add("privileged-username", "$privilegedUsername")
        $headers.Add("privileged-password", "$privilegedPassword") #>
        $uri = "https://$sddcManager/v1/system/backup-configuration"
        $response = Invoke-RestMethod -Method PATCH -URI $uri -headers $headers -ContentType application/json -body $ConfigJson
        $response
    }
    Catch {
        ResponseException # Call ResponseException function to get error response from the exception
    }
}
Export-ModuleMember -Function Set-VCFBackupConfiguration

Function Start-VCFBackup
{
  	<#
    	.SYNOPSIS
    	Start the SDDC Manager backup

    	.DESCRIPTION
    	The Start-VCFBackup cmdlet invokes the SDDC Manager backup task

    	.EXAMPLE
    	PS C:\> Start-VCFBackup
    	This example shows how to start the SDDC Manager backup
  	#>

  	Try {
    	createHeader # Calls createHeader function to set Accept & Authorization
    	checkVCFToken # Calls the CheckVCFToken function to validate the access token and refresh if necessary
    	# this body is fixed for SDDC Manager backups. not worth having it stored on file
    	$ConfigJson = '{"elements" : [{"resourceType" : "SDDC_MANAGER"}]}'
    	$uri = "https://$sddcManager/v1/backups/tasks"
    	$response = Invoke-RestMethod -Method POST -URI $uri -headers $headers -ContentType "application/json" -body $ConfigJson
    	$response
  	}
  	Catch {
    	ResponseException # Call ResponseException function to get error response from the exception
  }
}
Export-ModuleMember -Function Start-VCFBackup

Function Start-VCFRestore
{
  	<#
    	.SYNOPSIS
    	Start the SDDC Manager restore

    	.DESCRIPTION
    	The Start-VCFRestore cmdlet invokes the SDDC Manager restore task

    	.EXAMPLE
    	PS C:\> Start-VCFRestore -backupFile "/tmp/vcf-backup-sfo-vcf01-sfo-rainpole-io-2020-04-20-14-37-25.tar.gz" -passphrase "VMw@re1!VMw@re1!"
    	This example shows how to start the SDDC Manager restore
  	#>
      Param (
        [Parameter (Mandatory=$true)]
            [ValidateNotNullOrEmpty()]
            [string]$backupFile,
        [Parameter (Mandatory=$true)]
            [ValidateNotNullOrEmpty()]
            [string]$passphrase
    )

  	Try {
        createBasicAuthHeader
    	$ConfigJson = '{ "backupFile": "'+$backupFile+'", "elements": [ {"resourceType": "SDDC_MANAGER"} ], "encryption": {"passphrase": "'+$passphrase+'"}}'
        $uri = "https://$sddcManager/v1/restores/tasks"
    	$response = Invoke-RestMethod -Method POST -URI $uri -headers $headers -ContentType "application/json" -body $ConfigJson
    	$response
  	}
  	Catch {
    	ResponseException # Call ResponseException function to get error response from the exception
  }
}
Export-ModuleMember -Function Start-VCFRestore

Function Get-VCFRestoreTask
{
  	<#
    	.SYNOPSIS
    	Fetch the restores task

    	.DESCRIPTION
    	The Get-VCFRestoreTask cmdlet retrieves the status of the restore task

    	.EXAMPLE
    	PS C:\> Get-VCFRestoreTask -id a5788c2d-3126-4c8f-bedf-c6b812c4a753
    	This example shows how to retrieve the status of the restore task by id
      #>

    Param (
        [Parameter (Mandatory=$false)]
            [ValidateNotNullOrEmpty()]
            [string]$id
    )

    Try {
        if ($PsBoundParameters.ContainsKey("id")) {
            createBasicAuthHeader
            $uri = "https://$sddcManager/v1/restores/tasks/$id"
            $response = Invoke-RestMethod -Method GET -URI $uri -headers $headers
            $response
        }
    }
    Catch {
        ResponseException # Call ResponseException function to get error response from the exception
    }
}
Export-ModuleMember -Function Get-VCFRestoreTask

######### End APIs for managing Backup and Restore ##########



######### Start APIs for managing Bundles ##########

Function Get-VCFBundle
{
    <#
        .SYNOPSIS
        Get all Bundles available to SDDC Manager

        .DESCRIPTION
        The Get-VCFBundle cmdlet gets all bundles available to the SDDC Manager instance.
        i.e. Manually uploaded bundles and bundles available via depot access.

        .EXAMPLE
        PS C:\> Get-VCFBundle
        This example gets the list of bundles and all their details

        .EXAMPLE
        PS C:\> Get-VCFBundle | Select version,downloadStatus,id
        This example gets the list of bundles and filters on the version, download status and the id only

        .EXAMPLE
        PS C:\> Get-VCFBundle -id 7ef354ab-13a6-4e39-9561-10d2c4de89db
        This example gets the details of a specific bundle by its id

        .EXAMPLE
        PS C:\> Get-VCFBundle | Where {$_.description -Match "vRealize"}
        This example lists all bundles that match vRealize in the description field
    #>

    Param (
        [Parameter (Mandatory=$false)]
            [string]$id
    )

    Try {
        createHeader # Calls createHeader function to set Accept & Authorization
        checkVCFToken # Calls the CheckVCFToken function to validate the access token and refresh if necessary
        if ($PsBoundParameters.ContainsKey("id")) {
            $uri = "https://$sddcManager/v1/bundles/$id"
            $response = Invoke-RestMethod -Method GET -URI $uri -headers $headers
            $response
        }
        else {
            $uri = "https://$sddcManager/v1/bundles"
            $response = Invoke-RestMethod -Method GET -URI $uri -headers $headers
            $response.elements
        }
    }
    Catch {
        ResponseException # Call ResponseException function to get error response from the exception
    }
}
Export-ModuleMember -Function Get-VCFBundle

Function Request-VCFBundle
{
    <#
        .SYNOPSIS
        Start download of bundle from depot

        .DESCRIPTION
        The Request-VCFBundle cmdlet starts an immediate download of a bundle from the depot.
        Only one download can be triggered for a bundle.

        .EXAMPLE
        PS C:\> Request-VCFBundle -id 7ef354ab-13a6-4e39-9561-10d2c4de89db
        This example requests the immediate download of a bundle based on its id
    #>

    Param (
        [Parameter (Mandatory=$true)]
            [ValidateNotNullOrEmpty()]
            [string]$id
    )

    Try {
        createHeader # Calls createHeader function to set Accept & Authorization
        checkVCFToken # Calls the CheckVCFToken function to validate the access token and refresh if necessary
        $uri = "https://$sddcManager/v1/bundles/$id"
        $body = '{"bundleDownloadSpec": {"downloadNow": true}}'
        $response = Invoke-RestMethod -Method PATCH -URI $uri -headers $headers	-ContentType application/json -body $body
        $response
    }
    Catch {
        ResponseException # Call ResponseException function to get error response from the exception
    }
}
Export-ModuleMember -Function Request-VCFBundle

Function Start-VCFBundleUpload
{
    <#
        .SYNOPSIS
        Starts upload of bundle to SDDC Manager

        .DESCRIPTION
        The Start-VCFBundleUpload cmdlet starts upload of bundle(s) to SDDC Manager
        Prerequisite: The bundle should have been downloaded to SDDC Manager VM using the bundle transfer utility tool

        .EXAMPLE
        PS C:\> Start-VCFBundleUpload -json .\Bundle\bundlespec.json
        This example invokes the upload of a bundle onto SDDC Manager
    #>

    Param (
        [Parameter (Mandatory=$true)]
            [ValidateNotNullOrEmpty()]
            [string]$json
    )

    createHeader # Calls createHeader function to set Accept & Authorization
    checkVCFToken # Calls the CheckVCFToken function to validate the access token and refresh if necessary

    if (!(Test-Path $json)) {
        Throw "JSON File Not Found"
    }
    else {
        # Read the json file contents into the $ConfigJson variable
        $ConfigJson = (Get-Content $json)
    }

    $uri = "https://$sddcManager/v1/bundles"
    Try {
        $response = Invoke-RestMethod -Method POST -URI $uri -headers $headers	-ContentType application/json -body $ConfigJson
    }
    Catch {
        ResponseException # Call the ResponseException function which handles execption messages
    }
}
Export-ModuleMember -Function Start-VCFBundleUpload

######### End APIs for managing Bundles ##########



######### Start APIs for managing CEIP ##########

Function Get-VCFCeip
{
	<#
    	.SYNOPSIS
    	Retrieves the current setting for CEIP of the connected SDDC Manager

    	.DESCRIPTION
    	The Get-VCFCeip cmdlet retrieves the current setting for Customer Experience Improvement Program (CEIP) of the connected SDDC Manager

    	.EXAMPLE
    	PS C:\> Get-VCFCeip
    	This example shows how to get the current setting of CEIP
  	#>

  	Try {
    	createHeader # Calls createHeader function to set Accept & Authorization
    	checkVCFToken # Calls the CheckVCFToken function to validate the access token and refresh if necessary
      	checkVCFToken # Calls the CheckVCFToken function to validate the access token and refresh if necessary
    	$uri = "https://$sddcManager/v1/system/ceip"
    	$response = Invoke-RestMethod -Method GET -URI $uri -headers $headers
    	$response
  	}
  	Catch {
    	ResponseException # Call ResponseException function to get error response from the exception
  	}
}
Export-ModuleMember -Function Get-VCFCeip

Function Set-VCFCeip
{
  	<#
    	.SYNOPSIS
    	Sets the CEIP status (Enabled/Disabled) of the connected SDDC Manager and components managed

    	.DESCRIPTION
    	The Set-VCFCeip cmdlet configures the status (Enabled/Disabled) for Customer Experience Improvement Program (CEIP) of the connected SDDC Manager
    	and the components managed (vCenter Server, vSAN and NSX Manager)

    	.EXAMPLE
    	PS C:\> Set-VCFCeip -ceipSetting DISABLE
    	This example shows how to DISABLE CEIP for SDDC Manager, vCenter Server, vSAN and NSX Manager

    	.EXAMPLE
    	PS C:\> Set-VCFCeip -ceipSetting ENABLE
    	This example shows how to ENABLE CEIP for SDDC Manager, vCenter Server, vSAN and NSX Manager
  	#>

	Param (
		[Parameter (Mandatory=$true)]
      		[ValidateNotNullOrEmpty()]
      		[string]$ceipSetting
  	)

  	Try {
    	createHeader # Calls createHeader function to set Accept & Authorization
    	checkVCFToken # Calls the CheckVCFToken function to validate the access token and refresh if necessary
    	$uri = "https://$sddcManager/v1/system/ceip"
    	if ( -not $PsBoundParameters.ContainsKey("ceipsetting")) {
      		Throw "You must define ENABLE or DISABLE as an input"
		}
    	if ($ceipSetting -eq "ENABLE") {
      		$ConfigJson = '{"status": "ENABLE"}'
    	}
    	if ($ceipSetting -eq "DISABLE") {
			$ConfigJson = '{"status": "DISABLE"}'
    	}
    	$response = Invoke-RestMethod -Method PATCH -URI $uri -ContentType application/json -headers $headers -body $ConfigJson
    	$response
  	}
  	Catch {
    	ResponseException # Call ResponseException function to get error response from the exception
  	}
}
Export-ModuleMember -Function Set-VCFCeip

######### End APIs for managing CEIP ##########



######### Start APIs for managing Certificates ##########

Function Get-VCFCertificateAuthority
{
	<#
    	.SYNOPSIS
    	Get certificate authorities information

    	.DESCRIPTION
    	The Get-VCFCertificateAuthority cmdlet retrieves the certificate authorities information for the connected SDDC Manager

    	.EXAMPLE
    	PS C:\> Get-VCFCertificateAuthority
    	This example shows how to get the certificate authority configuration from the connected SDDC Manager

    	.EXAMPLE
    	PS C:\> Get-VCFCertificateAuthority | ConvertTo-Json
    	This example shows how to get the certificate authority configuration from the connected SDDC Manager
    	and output to Json format

    	.EXAMPLE
    	PS C:\> Get-VCFCertificateAuthority -caType Microsoft
    	This example shows how to get the certificate authority configuration for a Microsoft Certificate Authority from the
    	connected SDDC Manager
  	#>

  	Param (
    	[Parameter (Mandatory=$false)]
      		[ValidateSet("OpenSSL","Microsoft")]
      		[String] $caType
  	)

  	Try {
    	createHeader # Calls createHeader function to set Accept & Authorization
    	checkVCFToken # Calls the CheckVCFToken function to validate the access token and refresh if necessary
    	if ($PsBoundParameters.ContainsKey("caType")) {
      		$uri = "https://$sddcManager/v1/certificate-authorities/$caType"
      		$response = Invoke-RestMethod -Method GET -URI $uri -headers $headers
      		$response
    	}
    	else {
      		$uri = "https://$sddcManager/v1/certificate-authorities"
      		$response = Invoke-RestMethod -Method GET -URI $uri -headers $headers
      		$response.elements
    	}
  	}
  	Catch {
    	ResponseException # Call ResponseException function to get error response from the exception
  	}
}
Export-ModuleMember -Function Get-VCFCertificateAuthority

Function Remove-VCFCertificateAuthority
{
  	<#
    	.SYNOPSIS
    	Deletes certificate authority configuration

    	.DESCRIPTION
    	The Remove-VCFCertificateAuthority cmdlet removes the certificate authority configuration from the connected SDDC Manager

    	.EXAMPLE
    	PS C:\> Remove-VCFCertificateAuthority
    	This example removes the Micosoft certificate authority configuration from the connected SDDC Manager
  	#>

  	Param (
   		[Parameter (Mandatory=$true)]
      		[ValidateSet("OpenSSL","Microsoft")]
      		[String] $caType
  	)

  	Try {
    	createHeader # Calls createHeader function to set Accept & Authorization
    	checkVCFToken # Calls the CheckVCFToken function to validate the access token and refresh if necessary
    	$uri = "https://$sddcManager/v1/certificate-authorities/$caType"
    	$response = Invoke-RestMethod -Method DELETE -URI $uri -headers $headers
    	$response
  	}
  	Catch {
    	ResponseException # Call ResponseException function to get error response from the exception
  	}
}
Export-ModuleMember -Function Remove-VCFCertificateAuthority

Function Set-VCFMicrosoftCA
{
  	<#
    	.SYNOPSIS
    	Configures a Microsoft Certificate Authority

    	.DESCRIPTION
    	Configures the Microsoft Certificate Authorty on the connected SDDC Manager

    	.EXAMPLE
    	PS C:\> Set-VCFMicrosoftCA -serverUrl "https://rainpole.local/certsrv" -username Administrator -password "VMw@re1!" -templateName VMware
    	This example shows how to configure a Microsoft certificate authority on the connected SDDC Manager
  	#>

  	Param (
   		[Parameter (Mandatory=$true)]
      		[ValidateNotNullOrEmpty()]
      		[string]$serverUrl,
		[Parameter (Mandatory=$true)]
      		[ValidateNotNullOrEmpty()]
      		[string]$username,
		[Parameter (Mandatory=$true)]
      		[ValidateNotNullOrEmpty()]
      		[string]$password,
    	[Parameter (Mandatory=$true)]
      		[ValidateNotNullOrEmpty()]
      	[string]$templateName
  	)

  	Try {
    	createHeader # Calls createHeader function to set Accept & Authorization
    	checkVCFToken # Calls the CheckVCFToken function to validate the access token and refresh if necessary
    	$uri = "https://$sddcManager/v1/certificate-authorities"
    	if ( -not $PsBoundParameters.ContainsKey("serverUrl") -and ( -not $PsBoundParameters.ContainsKey("username") -and ( -not $PsBoundParameters.ContainsKey("password") -and ( -not $PsBoundParameters.ContainsKey("templateName"))))){
      		Throw "You must enter the mandatory values"
		}
    	$ConfigJson = '{"microsoftCertificateAuthoritySpec": {"secret": "'+$password+'","serverUrl": "'+$serverUrl+'","username": "'+$username+'","templateName": "'+$templateName+'"}}'
    	$response = Invoke-RestMethod -Method PUT -URI $uri -ContentType application/json -headers $headers -body $ConfigJson
  	}
  	Catch {
    	ResponseException # Call ResponseException function to get error response from the exception
  	}
}
Export-ModuleMember -Function Set-VCFMicrosoftCA

Function Get-VCFCertificateCSR
{
  	<#
    	.SYNOPSIS
    	Get available CSR(s)

    	.DESCRIPTION
    	The Get-VCFCertificateCSR cmdlet gets the available CSRs that have been created on SDDC Manager

    	.EXAMPLE
    	PS C:\> Get-VCFCertificateCSRs -domainName MGMT
    	This example gets a list of CSRs and displays the output

    	.EXAMPLE
    	PS C:\> Get-VCFCertificateCSRs -domainName MGMT | ConvertTo-Json
    	This example gets a list of CSRs and displays them in JSON format
  	#>

  	Param (
    	[Parameter (Mandatory=$true)]
      		[ValidateNotNullOrEmpty()]
      		[string]$domainName
  	)

  	Try {
    	createHeader # Calls createHeader function to set Accept & Authorization
    	checkVCFToken # Calls the CheckVCFToken function to validate the access token and refresh if necessary
    	$uri = "https://$sddcManager/v1/domains/$domainName/csrs"
    	$response = Invoke-RestMethod -Method GET -URI $uri -headers $headers
    	$response.elements
  	}
  	Catch {
    	ResponseException # Call ResponseException function to get error response from the exception
  	}
}
Export-ModuleMember -Function Get-VCFCertificateCSR

Function Request-VCFCertificateCSR
{
  	<#
    	.SYNOPSIS
    	Generate CSR(s)

    	.DESCRIPTION
    	The Request-VCFCertificateCSR generates CSR(s) for the selected resource(s) in the domain
    	- Resource Types (SDDC_MANAGER, PSC, VCENTER, NSX_MANAGER, NSXT_MANAGER, VRA,
      	VRLI, VROPS, VRSLCM, VXRAIL_MANAGER

    	.EXAMPLE
    	PS C:\> Request-VCFCertificateCSR -domainName MGMT -json .\requestCsrSpec.json
    	This example requests the generation of the CSR based on the entries within the requestCsrSpec.json file for resources within
      	the domain called MGMT
  	#>

  	Param (
    	[Parameter (Mandatory=$true)]
      		[ValidateNotNullOrEmpty()]
      		[string]$json,
		[Parameter (Mandatory=$true)]
      		[ValidateNotNullOrEmpty()]
      	[string]$domainName
  	)

  	if (!(Test-Path $json)) {
    	Throw "JSON File Not Found"
  	}
  	else {
    	$ConfigJson = (Get-Content -Raw $json) # Reads the requestCsrSpec json file contents into the $ConfigJson variable
    	createHeader # Calls createHeader function to set Accept & Authorization
    	checkVCFToken # Calls the CheckVCFToken function to validate the access token and refresh if necessary
    	$uri = "https://$sddcManager/v1/domains/$domainName/csrs"
    	Try {
      		$response = Invoke-RestMethod -Method PUT -URI $uri -headers $headers -ContentType application/json -body $ConfigJson
      		$response
    	}
    	Catch {
      		ResponseException # Call ResponseException function to get error response from the exception
    	}
  	}
}
Export-ModuleMember -Function Request-VCFCertificateCSR

Function Get-VCFCertificate
{
  	<#
    	.SYNOPSIS
    	Get latest generated certificate(s) in a domain

    	.DESCRIPTION
    	The Get-VCFCertificate cmdlet gets the latest generated certificate(s) in a domain

    	.EXAMPLE
    	PS C:\> Get-VCFCertificate -domainName sfo-m01
    	This example gets a list of certificates that have been generated

    	.EXAMPLE
    	PS C:\> Get-VCFCertificate -domainName sfo-m01 | ConvertTo-Json
    	This example gets a list of certificates and displays them in JSON format

    	.EXAMPLE
    	PS C:\> Get-VCFCertificate -domainName sfo-m01 | Select issuedTo
    	This example gets a list of endpoint names where certificates have been issued

    	.EXAMPLE
    	PS C:\> Get-VCFCertificate -domainName sfo-m01 -resources
    	This example gets the certificates of all resources in the domain
  	#>

  	Param (
    	[Parameter (Mandatory=$true)]
      		[ValidateNotNullOrEmpty()]
      		[string]$domainName,
    	[Parameter (Mandatory=$false)]
      		[ValidateNotNullOrEmpty()]
			[switch]$resources
	)

  	Try {
		createHeader # Calls createHeader function to set Accept & Authorization
    	checkVCFToken # Calls the CheckVCFToken function to validate the access token and refresh if necessary
    	if ($PsBoundParameters.ContainsKey("resources")) {
      		$uri = "https://$sddcManager/v1/domains/$domainName/resource-certificates"
      		$response = Invoke-RestMethod -Method GET -URI $uri -headers $headers
      		$response.elements
    	}
    	else {
      		$uri = "https://$sddcManager/v1/domains/$domainName/certificates"
      		$response = Invoke-RestMethod -Method GET -URI $uri -headers $headers
      		$response.elements
    	}
  	}
  	Catch {
    	ResponseException # Call ResponseException function to get error response from the exception
  	}
}
Export-ModuleMember -Function Get-VCFCertificate

Function Request-VCFCertificate
{
  	<#
    	.SYNOPSIS
    	Generate certificate(s) for the selected resource(s) in a domain

    	.DESCRIPTION
    	The Request-VCFCertificate cmdlet generates certificate(s) for the selected resource(s) in a domain.
    	CA must be configured and CSR must be generated beforehand
    	- Resource Types (SDDC_MANAGER, PSC, VCENTER, NSX_MANAGER, NSXT_MANAGER, VRA, VRLI, VROPS,
      	VRSLCM, VXRAIL_MANAGER

    	.EXAMPLE
    	PS C:\> Request-VCFCertificate -domainName MGMT -json .\requestCertificateSpec.json
    	This example requests the generation of the Certificates based on the entries within the requestCertificateSpec.json file
    	for resources within the domain called MGMT
  	#>

	Param (
    	[Parameter (Mandatory=$true)]
      		[ValidateNotNullOrEmpty()]
      		[string]$json,
		[Parameter (Mandatory=$true)]
      		[ValidateNotNullOrEmpty()]
      		[string]$domainName
  	)

  	if (!(Test-Path $json)) {
    	Throw "JSON File Not Found"
  	}
  	else {
    	# Reads the requestCsrSpec json file contents into the $ConfigJson variable
    	$ConfigJson = (Get-Content -Raw $json)
    	createHeader # Calls createHeader function to set Accept & Authorization
    	checkVCFToken # Calls the CheckVCFToken function to validate the access token and refresh if necessary
    	$uri = "https://$sddcManager/v1/domains/$domainName/certificates"
    	Try {
      		$response = Invoke-RestMethod -Method PUT -URI $uri -headers $headers -ContentType application/json -body $ConfigJson
      		$response
    	}
    	Catch {
      		ResponseException # Call ResponseException function to get error response from the exception
    	}
  	}
}
Export-ModuleMember -Function Request-VCFCertificate

Function Set-VCFCertificate
{
  	<#
    	.SYNOPSIS
    	Replace certificate(s) for the selected resource(s) in a domain

    	.DESCRIPTION
    	The Set-VCFCertificate cmdlet replaces certificate(s) for the selected resource(s) in a domain

    	.EXAMPLE
    	PS C:\> Set-VCFCertificate -domainName MGMT -json .\updateCertificateSpec.json
    	This example replaces the Certificates based on the entries within the requestCertificateSpec.json file
    	for resources within the domain called MGMT
  	#>

  	Param (
    	[Parameter (Mandatory=$true)]
      		[ValidateNotNullOrEmpty()]
      		[string]$json,
		[Parameter (Mandatory=$true)]
      		[ValidateNotNullOrEmpty()]
      		[string]$domainName
  	)

  	if (!(Test-Path $json)) {
    	Throw "JSON File Not Found"
  	}
  	else {
    	$ConfigJson = (Get-Content -Raw $json) # Reads the updateCertificateSpec json file contents into the $ConfigJson variable
    	createHeader # Calls createHeader function to set Accept & Authorization
    	checkVCFToken # Calls the CheckVCFToken function to validate the access token and refresh if necessary
    	$uri = "https://$sddcManager/v1/domains/$domainName/certificates"
    	Try {
      		$response = Invoke-RestMethod -Method PATCH -URI $uri -headers $headers -ContentType application/json -body $ConfigJson
      		$response
    	}
    	Catch {
      		ResponseException # Call ResponseException function to get error response from the exception
    	}
  	}
}
Export-ModuleMember -Function Set-VCFCertificate

######### End APIs for managing Certificates ##########



######### Start APIs for managing Clusters ##########

Function Get-VCFCluster
{
  	<#
    	.SYNOPSIS
    	Connects to the specified SDDC Manager & retrieves a list of clusters.

    	.DESCRIPTION
    	The Get-VCFCluster cmdlet connects to the specified SDDC Manager & retrieves a list of clusters.

    	.EXAMPLE
    	PS C:\> Get-VCFCluster
    	This example shows how to get a list of all clusters

    	.EXAMPLE
    	PS C:\> Get-VCFCluster -name wld01-cl01
    	This example shows how to get a cluster by name

    	.EXAMPLE
    	PS C:\> Get-VCFCluster -id 8423f92e-e4b9-46e7-92f7-befce4755ba2
    	This example shows how to get a cluster by id
  	#>

  	Param (
    	[Parameter (Mandatory=$false)]
      		[ValidateNotNullOrEmpty()]
      		[string]$name,
		[Parameter (Mandatory=$false)]
      		[ValidateNotNullOrEmpty()]
      	[string]$id
  	)

  	createHeader # Calls createHeader function to set Accept & Authorization
    checkVCFToken # Calls the CheckVCFToken function to validate the access token and refresh if necessary
  	Try {
    	if ( -not $PsBoundParameters.ContainsKey("name") -and ( -not $PsBoundParameters.ContainsKey("id"))) {
      		$uri = "https://$sddcManager/v1/clusters"
      		$response = Invoke-RestMethod -Method GET -URI $uri -headers $headers
      		$response.elements
    	}
    	if ($PsBoundParameters.ContainsKey("id")) {
      		$uri = "https://$sddcManager/v1/clusters/$id"
			$response = Invoke-RestMethod -Method GET -URI $uri -headers $headers
      		$response
		}
    	if ($PsBoundParameters.ContainsKey("name")) {
      		$uri = "https://$sddcManager/v1/clusters"
			$response = Invoke-RestMethod -Method GET -URI $uri -headers $headers
			$response.elements | Where-Object {$_.name -eq $name}
		}
	}
  	Catch {
    	ResponseException # Call ResponseException function to get error response from the exception
  	}
}
Export-ModuleMember -Function Get-VCFCluster

Function New-VCFCluster
{
  	<#
    	.SYNOPSIS
    	Connects to the specified SDDC Manager & creates cluster.

    	.DESCRIPTION
    	The New-VCFCluster cmdlet connects to the specified SDDC Manager
    	& creates a cluster in a specified workload domains.

    	.EXAMPLE
    	PS C:\> New-VCFCluster -json .\WorkloadDomain\addClusterSpec.json
    	This example shows how to create a cluster in a Workload Domain from a json spec
  	#>

  	Param (
    	[Parameter (Mandatory=$true)]
      		[ValidateNotNullOrEmpty()]
      		[string]$json
  	)

  	if (!(Test-Path $json)) {
    	Throw "JSON File Not Found"
  	}
  	else {
    	$ConfigJson = (Get-Content $json) # Read the json file contents into the $ConfigJson variable
    	createHeader # Calls createHeader function to set Accept & Authorization
    	checkVCFToken # Calls the CheckVCFToken function to validate the access token and refresh if necessary
		# Validate the provided JSON input specification file
    	$response = Validate-VCFClusterSpec -json $ConfigJson
    	# the validation API does not currently support polling with a task ID
    	Start-Sleep 5
    	# Submit the job only if the JSON validation task finished with executionStatus=COMPLETED & resultStatus=SUCCEEDED
    	if ($response.executionStatus -eq "COMPLETED" -and $response.resultStatus -eq "SUCCEEDED") {
      		Try {
        		Write-Host ""
        		Write-Host "Task validation completed successfully, invoking cluster task on SDDC Manager" -ForegroundColor Green
        		$uri = "https://$sddcManager/v1/clusters"
        		$response = Invoke-RestMethod -Method POST -URI $uri -ContentType application/json -headers $headers -body $ConfigJson
        		$response.elements
      		}
      		Catch {
        		ResponseException # Call ResponseException function to get error response from the exception
      		}
      	else {
        		Write-Host ""
        		Write-Host "The validation task commpleted the run with the following problems:" -ForegroundColor Yellow
        		Write-Host $response.validationChecks.errorResponse.message  -ForegroundColor Yellow
        		Write-Host ""
      		}
    	}
  	}
}
Export-ModuleMember -Function New-VCFCluster

Function Set-VCFCluster
{
  	<#
    	.SYNOPSIS
    	Connects to the specified SDDC Manager & expands or compacts a cluster.

    	.DESCRIPTION
		The Set-VCFCluster cmdlet connects to the specified SDDC Manager & expands or compacts a cluster by adding or
		removing a host(s). A cluster can also be marked for deletion

    	.EXAMPLE
    	PS C:\> Set-VCFCluster -id a511b625-8eb8-417e-85f0-5b47ebb4c0f1 -json .\Cluster\clusterExpansionSpec.json
    	This example shows how to expand a cluster by adding a host(s)

    	.EXAMPLE
    	PS C:\> Set-VCFCluster -id a511b625-8eb8-417e-85f0-5b47ebb4c0f1 -json .\Cluster\clusterCompactionSpec.json
    	This example shows how to compact a cluster by removing a host(s)

    	.EXAMPLE
    	PS C:\> Set-VCFCluster -id a511b625-8eb8-417e-85f0-5b47ebb4c0f1 -markForDeletion
    	This example shows how to mark a cluster for deletion
  	#>

  	Param (
    	[Parameter (Mandatory=$true)]
      		[ValidateNotNullOrEmpty()]
      		[string]$id,
		[Parameter (Mandatory=$false)]
      		[ValidateNotNullOrEmpty()]
      		[string]$json,
		[Parameter (Mandatory=$false)]
      		[ValidateNotNullOrEmpty()]
      		[switch]$markForDeletion
  	)

  	if ($PsBoundParameters.ContainsKey("json")) {
    	if (!(Test-Path $json)) {
      		Throw "JSON File Not Found"
    	}
    	else {
      		$ConfigJson = (Get-Content $json) # Read the json file contents into the $ConfigJson variable
    		}
  	}
  	createHeader # Calls createHeader function to set Accept & Authorization
    checkVCFToken # Calls the CheckVCFToken function to validate the access token and refresh if necessary
  	Try {
    	if ( -not $PsBoundParameters.ContainsKey("json") -and ( -not $PsBoundParameters.ContainsKey("markForDeletion"))) {
      		Throw "You must include either -json or -markForDeletion"
    	}
    	if ($PsBoundParameters.ContainsKey("json")) {
      		# Validate the provided JSON input specification file
			$response = Validate-VCFUpdateClusterSpec -clusterid $clusterid -json $ConfigJson
			# the validation API does not currently support polling with a task ID
			Start-Sleep 5
			# Submit the job only if the JSON validation task finished with executionStatus=COMPLETED & resultStatus=SUCCEEDED
      		if ($response.executionStatus -eq "COMPLETED" -and $response.resultStatus -eq "SUCCEEDED") {
        		Try {
          			Write-Host ""
          			Write-Host "Task validation completed successfully, invoking cluster task on SDDC Manager" -ForegroundColor Green
          			$uri = "https://$sddcManager/v1/clusters/$clusterid/"
					$response = Invoke-RestMethod -Method PATCH -URI $uri -headers $headers -ContentType application/json -body $ConfigJson
				Return $response
					Write-Host ""
        		}
				Catch {
          			ResponseException # Call ResponseException function to get error response from the exception
        		}
      		}
      		else {
        		Write-Host ""
        		Write-Host "The validation task commpleted the run with the following problems:" -ForegroundColor Yellow
        		Write-Host $response.validationChecks.errorResponse.message  -ForegroundColor Yellow
        		Write-Host ""
      		}
		}
		if ($PsBoundParameters.ContainsKey("markForDeletion")) {
			$ConfigJson = '{"markForDeletion": true}'
			$response = Invoke-RestMethod -Method PATCH -URI $uri -ContentType application/json -headers $headers -body $ConfigJson
		}
	}
	Catch {
    	ResponseException # Call ResponseException function to get error response from the exception
	}
}
Export-ModuleMember -Function Set-VCFCluster

Function Remove-VCFCluster
{
  	<#
    	.SYNOPSIS
    	Connects to the specified SDDC Manager & deletes a cluster.

    	.DESCRIPTION
    	Before a cluster can be deleted it must first be marked for deletion. See Set-VCFCluster
    	The Remove-VCFCluster cmdlet connects to the specified SDDC Manager & deletes a cluster.

    	.EXAMPLE
    	PS C:\> Remove-VCFCluster -id a511b625-8eb8-417e-85f0-5b47ebb4c0f1
    	This example shows how to delete a cluster
  	#>

  	Param (
    	[Parameter (Mandatory=$true)]
      		[ValidateNotNullOrEmpty()]
      		[string]$id
  	)

  	createHeader # Calls createHeader function to set Accept & Authorization
    checkVCFToken # Calls the CheckVCFToken function to validate the access token and refresh if necessary
  	Try {
    	$uri = "https://$sddcManager/v1/clusters/$id"
    	$response = Invoke-RestMethod -Method DELETE -URI $uri -headers $headers
    	#TODO: Parse the response
  	}
  	Catch {
    	ResponseException # Call ResponseException function to get error response from the exception
  	}
}
Export-ModuleMember -Function Remove-VCFCluster

######### End APIs for managing Clusters ##########



######### Start APIs for managing Credentials ##########

Function Get-VCFCredential
{
  	<#
    	.SYNOPSIS
    	Connects to the specified SDDC Manager and retrieves a list of credentials.
    	Supported resource types are: VCENTER, ESXI, NSXT_MANAGER, NSXT_EDGE, BACKUP
    	Please note: if you are requesting credentials by resource type then the resource name parameter (if
    	passed) will be ignored (they are mutually exclusive)

    	.DESCRIPTION
    	The Get-VCFCredential cmdlet connects to the specified SDDC Manager and retrieves a list of credentials.
    	Authenticated user must have ADMIN role.

    	.EXAMPLE
    	PS C:\> Get-VCFCredential
    	This example shows how to get a list of credentials

    	.EXAMPLE
    	PS C:\> Get-VCFCredential -resourceType VCENTER
    	This example shows how to get a list of VCENTER credentials

    	.EXAMPLE
    	PS C:\> Get-VCFCredential -resourceName sfo01-m01-esx01.sfo.rainpole.io
        This example shows how to get the credential for a specific resourceName (FQDN)

    	.EXAMPLE
    	PS C:\> Get-VCFCredential -id 3c4acbd6-34e5-4281-ad19-a49cb7a5a275
    	This example shows how to get the credential using the id
  	#>

  	Param (
    	[Parameter (Mandatory=$false)]
      		[ValidateNotNullOrEmpty()]
      		[string]$resourceName,
    	[Parameter (Mandatory=$false)]
      		[ValidateSet("VCENTER", "ESXI", "BACKUP", "NSXT_MANAGER", "NSXT_EDGE")]
        	[ValidateNotNullOrEmpty()]
        	[string]$resourceType,
    	[Parameter (Mandatory=$false)]
        	[ValidateNotNullOrEmpty()]
        	[string]$id
  	)

  Try {
    createHeader # Calls createHeader function to set Accept & Authorization
    checkVCFToken # Calls the CheckVCFToken function to validate the access token and refresh if necessary
    if ($PsBoundParameters.ContainsKey("resourceName")) {
      $uri = "https://$sddcManager/v1/credentials?resourceName=$resourceName"
      $response = Invoke-RestMethod -Method GET -URI $uri -headers $headers
      $response.elements
    }
    elseif ($PsBoundParameters.ContainsKey("id")) {
      $uri = "https://$sddcManager/v1/credentials/$id"
      $response = Invoke-RestMethod -Method GET -URI $uri -headers $headers
      $response
    }
    # if requesting credential by type then name is ignored (mutually exclusive)
    elseif ($PsBoundParameters.ContainsKey("resourceType") ) {
      $uri = "https://$sddcManager/v1/credentials?resourceType=$resourceType"
      $response = Invoke-RestMethod -Method GET -URI $uri -headers $headers
      $response.elements
    }
    else {
      $uri = "https://$sddcManager/v1/credentials"
      $response = Invoke-RestMethod -Method GET -URI $uri -headers $headers
      $response.elements
    }
  }
  Catch {
    ResponseException # Call ResponseException function to get error response from the exception
  }
}
Export-ModuleMember -Function Get-VCFCredential

Function Set-VCFCredential
{
  	<#
    	.SYNOPSIS
    	Connects to the specified SDDC Manager and updates a credential.

    	.DESCRIPTION
    	The Set-VCFCredential cmdlet connects to the specified SDDC Manager and updates a credential.
    	Credentials can be updated with a specified password(s) or rotated using system generated password(s).

    	.EXAMPLE
    	PS C:\> Set-VCFCredential -json .\Credential\updateCredentialSpec.json
    	This example shows how to update a credential using a json spec
  	#>

  	Param (
		[Parameter (Mandatory=$true)]
      		[ValidateNotNullOrEmpty()]
      		[string]$json
  	)

  	Try {
    	if ($PsBoundParameters.ContainsKey("json")) {
      		if (!(Test-Path $json)) {
        		Throw "JSON File Not Found"
      		}
      		else {
        		$ConfigJson = (Get-Content $json) # Read the json file contents into the $ConfigJson variable
      		}
    	}
    	createHeader # Calls createHeader function to set Accept & Authorization
    	checkVCFToken # Calls the CheckVCFToken function to validate the access token and refresh if necessary
    	$uri = "https://$sddcManager/v1/credentials"
    	$response = Invoke-RestMethod -Method PATCH -URI $uri -ContentType application/json -headers $headers -body $ConfigJson
    	$response
  	}
  	Catch {
    	ResponseException # Call ResponseException function to get error response from the exception
  	}
}
Export-ModuleMember -Function Set-VCFCredential

Function Get-VCFCredentialTask
{
  	<#
    	.SYNOPSIS
    	Connects to the specified SDDC Manager and retrieves a list of credential tasks in reverse chronological order.

    	.DESCRIPTION
    	The Get-VCFCredentialTask cmdlet connects to the specified SDDC Manager and retrieves a list of
    	credential tasks in reverse chronological order.

    	.EXAMPLE
    	PS C:\> Get-VCFCredentialTask
    	This example shows how to get a list of all credentials tasks

    	.EXAMPLE
    	PS C:\> Get-VCFCredentialTask -id 7534d35d-98fb-43de-bcf7-2776beb6fcc3
    	This example shows how to get the credential tasks for a specific task id

    	.EXAMPLE
    	PS C:\> Get-VCFCredentialTask -id 7534d35d-98fb-43de-bcf7-2776beb6fcc3 -resourceCredentials
    	This example shows how to get resource credentials (for e.g. ESXI) for a credential task id
  	#>

	Param (
    	[Parameter (Mandatory=$false)]
      		[ValidateNotNullOrEmpty()]
      		[string]$id,
		[Parameter (Mandatory=$false)]
      		[ValidateNotNullOrEmpty()]
      		[switch]$resourceCredentials
  	)

  	Try {
    	createHeader # Calls createHeader function to set Accept & Authorization
    	checkVCFToken # Calls the CheckVCFToken function to validate the access token and refresh if necessary
    	if ( -not $PsBoundParameters.ContainsKey("id")) {
      		$uri = "https://$sddcManager/v1/credentials/tasks"
	    	$response = Invoke-RestMethod -Method GET -URI $uri -headers $headers
	    	$response
    	}
    	if ($PsBoundParameters.ContainsKey("id")) {
      		$uri = "https://$sddcManager/v1/credentials/tasks/$id"
      		$response = Invoke-RestMethod -Method GET -URI $uri -headers $headers
      		$response
    	}
    	if ($PsBoundParameters.ContainsKey("id") -and ($PsBoundParameters.ContainsKey("resourceCredentials"))) {
      		$uri = "https://$sddcManager/v1/credentials/tasks/$id/resource-credentials"
      		$response = Invoke-RestMethod -Method GET -URI $uri -headers $headers
      		$response
    	}
  	}
  	Catch {
    	ResponseException # Call ResponseException function to get error response from the exception
  	}
}
Export-ModuleMember -Function Get-VCFCredentialTask

Function Stop-VCFCredentialTask
{
  	<#
    	.SYNOPSIS
    	Connects to the specified SDDC Manager and cancels a failed update or rotate passwords task.

    	.DESCRIPTION
    	The Stop-VCFCredentialTask cmdlet connects to the specified SDDC Manager and cancles a failed update or rotate passwords task.

    	.EXAMPLE
    	PS C:\> Stop-VCFCredentialTask -id 4d661acc-2be6-491d-9256-ba3c78020e5d
    	This example shows how to cancel a failed rotate or update password task.
  	#>

  	Param (
    	[Parameter (Mandatory=$true)]
      		[ValidateNotNullOrEmpty()]
      		[string]$id
  	)

  	if ($PsBoundParameters.ContainsKey("id")) {
    	$uri = "https://$sddcManager/v1/credentials/tasks/$id"
  	}
  	else {
    	Throw "task id to be cancelled is not provided"
  	}
  	createHeader # Calls createHeader function to set Accept & Authorization
    checkVCFToken # Calls the CheckVCFToken function to validate the access token and refresh if necessary
  	Try {
    	$response = Invoke-RestMethod -Method DELETE -URI $uri -ContentType application/json -headers $headers
    	$response
  	}
  	Catch {
    	ResponseException # Call ResponseException function to get error response from the exception
  	}
}
Export-ModuleMember -Function Stop-VCFCredentialTask

Function Restart-VCFCredentialTask
{
  	<#
    	.SYNOPSIS
    	Connects to the specified SDDC Manager and retry a failed rotate/update passwords task

    	.DESCRIPTION
    	The Restart-VCFCredentialTask cmdlet connects to the specified SDDC Manager and retry a failed rotate/update password task

    	.EXAMPLE
    	PS C:\> Restart-VCFCredentialTask -id 4d661acc-2be6-491d-9256-ba3c78020e5d -json .\Credential\updateCredentialSpec.json
    	This example shows how to update passwords of a resource type using a json spec
  	#>

	Param (
    	[Parameter (Mandatory=$true)]
      		[ValidateNotNullOrEmpty()]
      		[string]$id,
    	[Parameter (Mandatory=$true)]
      		[ValidateNotNullOrEmpty()]
      		[string]$json
  	)

  	if ($PsBoundParameters.ContainsKey("json")) {
    	if (!(Test-Path $json)) {
      		Throw "JSON File Not Found"
    	}
    	else {
      		$ConfigJson = (Get-Content $json) # Read the json file contents into the $ConfigJson variable
    	}
  	}
  	if ($PsBoundParameters.ContainsKey("id")) {
    	$uri = "https://$sddcManager/v1/credentials/tasks/$id"
  	}
  	else {
    	Throw "task id not provided"
  	}
  	createHeader # Calls createHeader function to set Accept & Authorization
  	checkVCFToken # Calls the CheckVCFToken function to validate the access token and refresh if necessary
  	Try {
    	$response = Invoke-RestMethod -Method PATCH -URI $uri -ContentType application/json -headers $headers -body $ConfigJson
    	$response
  	}
  	Catch {
    	ResponseException # Call ResponseException function to get error response from the exception
  	}
}
Export-ModuleMember -Function Restart-VCFCredentialTask

######### End APIs for managing Credentials ##########



######### Start APIs for managing Depot Settings ##########

Function Get-VCFDepotCredential
{
  	<#
    	.SYNOPSIS
    	Get Depot Settings

    	.DESCRIPTION
    	Retrieves the configuration for the depot of the connected SDDC Manager

    	.EXAMPLE
    	PS C:\> Get-VCFDepotCredential
    	This example shows credentials that have been configured for the depot.
  	#>

  	Try {
    	createHeader # Calls createHeader function to set Accept & Authorization
    	checkVCFToken # Calls the CheckVCFToken function to validate the access token and refresh if necessary
    	$uri = "https://$sddcManager/v1/system/settings/depot"
    	$response = Invoke-RestMethod -Method GET -URI $uri -headers $headers
    	$response.vmwareAccount
  	}
  	Catch {
    	ResponseException # Call ResponseException function to get error response from the exception
  	}
}
Export-ModuleMember -Function Get-VCFDepotCredential

Function Set-VCFDepotCredential
{
  	<#
    	.SYNOPSIS
    	Update the Depot Settings

    	.DESCRIPTION
    	Update the configuration for the depot of the connected SDDC Manager

    	.EXAMPLE
    	PS C:\> Set-VCFDepotCredential -username "user@yourdomain.com" -password "VMware1!"
    	This example sets the credentials that have been configured for the depot.
  	#>

  	Param (
    	[Parameter (Mandatory=$true)]
      		[ValidateNotNullOrEmpty()]
      		[string]$username,
		[Parameter (Mandatory=$true)]
      		[ValidateNotNullOrEmpty()]
      		[string]$password
  	)

  	Try {
    	createHeader # Calls createHeader function to set Accept & Authorization
    	checkVCFToken # Calls the CheckVCFToken function to validate the access token and refresh if necessary
    	$uri = "https://$sddcManager/v1/system/settings/depot"
    	if ( -not $PsBoundParameters.ContainsKey("username") -and ( -not $PsBoundParameters.ContainsKey("password"))) {
      		Throw "You must enter a username and password"
		}
    	$ConfigJson = '{"vmwareAccount": {"username": "'+$username+'","password": "'+$password+'"}}'
    	$response = Invoke-RestMethod -Method PUT -URI $uri -ContentType application/json -headers $headers -body $ConfigJson
    	$response
  	}
  	Catch {
    	ResponseException # Call ResponseException function to get error response from the exception
  	}
}
Export-ModuleMember -Function Set-VCFDepotCredential

######### End APIs for managing Depot Settings ##########



######### Start APIs for managing Domains ##########

Function Get-VCFWorkloadDomain
{
  	<#
   		.SYNOPSIS
    	Connects to the specified SDDC Manager & retrieves a list of workload domains.

    	.DESCRIPTION
    	The Get-VCFWorkloadDomain cmdlet connects to the specified SDDC Manager & retrieves a list of workload domains.

    	.EXAMPLE
    	PS C:\> Get-VCFWorkloadDomain
    	This example shows how to get a list of Workload Domains

    	.EXAMPLE
    	PS C:\> Get-VCFWorkloadDomain -name WLD01
    	This example shows how to get a Workload Domain by name

    	.EXAMPLE
    	PS C:\> Get-VCFWorkloadDomain -id 8423f92e-e4b9-46e7-92f7-befce4755ba2
    	This example shows how to get a Workload Domain by id

    	.EXAMPLE
    	PS C:\> Get-VCFWorkloadDomain -id 8423f92e-e4b9-46e7-92f7-befce4755ba2 -endpoints | ConvertTo-Json
    	This example shows how to get endpoints of a Workload Domain by its id and displays the output in Json format
  	#>

	Param (
    	[Parameter (Mandatory=$false)]
      		[ValidateNotNullOrEmpty()]
      		[string]$name,
		[Parameter (Mandatory=$false)]
      		[ValidateNotNullOrEmpty()]
      		[string]$id,
    	[Parameter (Mandatory=$false)]
      		[ValidateNotNullOrEmpty()]
      		[switch]$endpoints
  	)


  	Try {
		createHeader # Calls createHeader function to set Accept & Authorization
		checkVCFToken # Calls the CheckVCFToken function to validate the access token and refresh if necessary
		if ($PsBoundParameters.ContainsKey("name")) {
      		$uri = "https://$sddcManager/v1/domains"
			$response = Invoke-RestMethod -Method GET -URI $uri -headers $headers
			$response.elements | Where-Object {$_.name -eq $name}
		}
		if ($PsBoundParameters.ContainsKey("id")) {
      		$uri = "https://$sddcManager/v1/domains/$id"
			$response = Invoke-RestMethod -Method GET -URI $uri -headers $headers
			$response
		}
    	if ( -not $PsBoundParameters.ContainsKey("name") -and ( -not $PsBoundParameters.ContainsKey("id"))) {
      		$uri = "https://$sddcManager/v1/domains"
			$response = Invoke-RestMethod -Method GET -URI $uri -headers $headers
			$response.elements
		}
    	if ( $PsBoundParameters.ContainsKey("id") -and ( $PsBoundParameters.ContainsKey("endpoints"))) {
      		$uri = "https://$sddcManager/v1/domains/$id/endpoints"
      		$response = Invoke-RestMethod -Method GET -URI $uri -headers $headers
  			$response.elements
    	}
	}
  	Catch {
    	ResponseException # Call ResponseException function to get error response from the exception
  }
}
Export-ModuleMember -Function Get-VCFWorkloadDomain

Function New-VCFWorkloadDomain
{
  	<#
    	.SYNOPSIS
    	Connects to the specified SDDC Manager & creates a workload domain.

    	.DESCRIPTION
    	The New-VCFWorkloadDomain cmdlet connects to the specified SDDC Manager & creates a workload domain.

    	.EXAMPLE
    	PS C:\> New-VCFWorkloadDomain -json .\WorkloadDomain\workloadDomainSpec.json
    	This example shows how to create a Workload Domain from a json spec
  	#>

	Param (
    	[Parameter (Mandatory=$true)]
      		[ValidateNotNullOrEmpty()]
      		[string]$json
  	)

  	if (!(Test-Path $json)) {
    	Throw "JSON File Not Found"
  	}
  	else {
    	# Read the json file contents into the $ConfigJson variable
    	$ConfigJson = (Get-Content $json)
    	createHeader # Calls createHeader function to set Accept & Authorization
    	checkVCFToken # Calls the CheckVCFToken function to validate the access token and refresh if necessary
		# Validate the provided JSON input specification file
    	$response = Validate-WorkloadDomainSpec -json $ConfigJson
    	# the validation API does not currently support polling with a task ID
    	Start-Sleep 5
    	# Submit the job only if the JSON validation task completed with executionStatus=COMPLETED & resultStatus=SUCCEEDED
    	if ($response.executionStatus -eq "COMPLETED" -and $response.resultStatus -eq "SUCCEEDED") {
      		Try {
        		Write-Host ""
        		Write-Host "Task validation completed successfully, invoking Workload Domain Creation on SDDC Manager" -ForegroundColor Green
        		$uri = "https://$sddcManager/v1/domains"
        		$response = Invoke-RestMethod -Method POST -URI $uri -ContentType application/json -headers $headers -body $ConfigJson
        		Return $response
        			Write-Host ""
        		Return $response
        			Write-Host ""
      		}
      		Catch {
        		ResponseException # Call ResponseException function to get error response from the exception
      		}
    	}
    	else {
    		Write-Host ""
      		Write-Host "The validation task commpleted the run with the following problems:" -ForegroundColor Yellow
      		Write-Host $response.validationChecks.errorResponse.message  -ForegroundColor Yellow
      		Write-Host ""
    	}
  	}
}
Export-ModuleMember -Function New-VCFWorkloadDomain

Function Set-VCFWorkloadDomain
{
  	<#
    	.SYNOPSIS
    	Connects to the specified SDDC Manager & marks a workload domain for deletion.

    	.DESCRIPTION
    	Before a workload domain can be deleted it must first be marked for deletion.
    	The Set-VCFWorkloadDomain cmdlet connects to the specified SDDC Manager & marks a workload domain for deletion.

    	.EXAMPLE
    	PS C:\> Set-VCFWorkloadDomain -id fbdcf199-c086-43aa-9071-5d53b5c5b99d
    	This example shows how to mark a workload domain for deletion
  	#>

  	Param (
    	[Parameter (Mandatory=$true)]
      		[ValidateNotNullOrEmpty()]
      		[string]$id
  	)

  	createHeader # Calls createHeader function to set Accept & Authorization
    checkVCFToken # Calls the CheckVCFToken function to validate the access token and refresh if necessary
  	Try {
    	$uri = "https://$sddcManager/v1/domains/$id"
    	$body = '{"markForDeletion": true}'
    	$response = Invoke-RestMethod -Method PATCH -URI $uri -ContentType application/json -headers $headers -body $body
    	# This API does not return a response
  	}
  	Catch {
    	ResponseException # Call ResponseException function to get error response from the exception
  	}
}
Export-ModuleMember -Function Set-VCFWorkloadDomain

Function Remove-VCFWorkloadDomain
{
  	<#
    	.SYNOPSIS
    	Connects to the specified SDDC Manager & deletes a workload domain.

    	.DESCRIPTION
    	Before a workload domain can be deleted it must first be marked for deletion. See Set-VCFWorkloadDomain
    	The Remove-VCFWorkloadDomain cmdlet connects to the specified SDDC Manager & deletes a workload domain.

   		.EXAMPLE
    	PS C:\> Remove-VCFWorkloadDomain -id fbdcf199-c086-43aa-9071-5d53b5c5b99d
    	This example shows how to delete a workload domain
  	#>

  	Param (
    	[Parameter (Mandatory=$true)]
      		[ValidateNotNullOrEmpty()]
      		[string]$id
  	)

  	createHeader # Calls createHeader function to set Accept & Authorization
    checkVCFToken # Calls the CheckVCFToken function to validate the access token and refresh if necessary
  	Try {
    	$uri = "https://$sddcManager/v1/domains/$id"
    	$response = Invoke-RestMethod -Method DELETE -URI $uri -headers $headers
    	$response
  	}
  	Catch {
    	ResponseException # Call ResponseException function to get error response from the exception
  	}
}
Export-ModuleMember -Function Remove-VCFWorkloadDomain

######### End APIs for managing Domains ##########



######### Start APIs for managing Federation ##########

Function Get-VCFFederation
{
  <#
    	.SYNOPSIS
    	Get information on existing Federation

    	.DESCRIPTION
    	The Get-VCFFederation cmdlet gets the complete information about the existing VCF Federation

    	.EXAMPLE
    	PS C:\> Get-VCFFederation
    	This example list all details concerning the VCF Federation

    	.EXAMPLE
    	PS C:\> Get-VCFFederation | ConvertTo-Json
    	This example list all details concerning the VCF Federation and outputs them in Json format
  	#>

  	Try {
    	createHeader # Calls createHeader function to set Accept & Authorization
    	checkVCFToken # Calls the CheckVCFToken function to validate the access token and refresh if necessary
    	$uri = "https://$sddcManager/v1/sddc-federation"
    	$response = Invoke-RestMethod -Method GET -URI $uri -headers $headers
    	$response
  	}
  	Catch {
    	ResponseException # Call ResponseException function to get error response from the exception
  	}
}
Export-ModuleMember -Function Get-VCFFederation

Function Set-VCFFederation
{
  	<#
    	.SYNOPSIS
    	Bootstrap a VMware Cloud Foundation to form a federation

    	.DESCRIPTION
    	The Set-VCFFederation cmdlet bootstraps the creation of a Federation in VCF

    	.EXAMPLE
    	PS C:\> Set-VCFFederation -json createFederation.json
    	This example shows how to create a fedration using the json file
  	#>

  	Param (
    	[Parameter (Mandatory=$true)]
      		[ValidateNotNullOrEmpty()]
      		[string]$json
  	)

  	if (!(Test-Path $json)) {
    	Throw "JSON File Not Found"
  	}
  	else {
    	Try {
      		createHeader # Calls createHeader function to set Accept & Authorization
    		checkVCFToken # Calls the CheckVCFToken function to validate the access token and refresh if necessary
      		$ConfigJson = (Get-Content -Raw $json) # Reads the json file contents into the $ConfigJson variable
      		$uri = "https://$sddcManager/v1/sddc-federation"
      		$response = Invoke-RestMethod -Method PUT -URI $uri -headers $headers -ContentType application/json -body $ConfigJson
      		$response
    	}
    	Catch {
      		ResponseException # Call ResponseException function to get error response from the exception
    	}
  	}
}
Export-ModuleMember -Function Set-VCFFederation

Function Remove-VCFFederation
{
  	<#
    	.SYNOPSIS
    	Remove VCF Federation

    	.DESCRIPTION
    	A function that ensures VCF Federation is empty and completely dismantles it.

    	.EXAMPLE
    	PS C:\> Remove-VCFFederation
    	This example demonstrates how to dismantle the VCF Federation
  	#>

  	createHeader # Calls createHeader function to set Accept & Authorization
    checkVCFToken # Calls the CheckVCFToken function to validate the access token and refresh if necessary
  	$uri = "https://$sddcManager/v1/sddc-federation"
  	Try {
    	# Verify that SDDC Manager we're connected to is a controller and only one in the Federation
    	$sddcs = Get-VCFFederation | Select-Object memberDetails
    	Foreach ($sddc in $sddcs) {
      		if ($sddc.memberDetails.role -eq "CONTROLLER") {
        		$controller++
        		if ($sddc.memberDetails.role -eq "MEMBER") {
          			$member++
          		}
        	}
      	}
      	if ($controller -gt 1) {
        	Throw "Only one controller can be present when dismantling VCF Federation. Remove additional controllers and try again"
      	}
      	if ($member -gt 0) {
        	Throw "VCF Federation members still exist. Remove all members and additional controllers before dismantling VCF Federation"
      	}
      	$response = Invoke-RestMethod -Method DELETE -URI $uri -headers $headers
      	$response
    }
  	Catch {
    	ResponseException # Call ResponseException function to get error response from the exception
  	}
}
Export-ModuleMember -Function Remove-VCFFederation

######### Start APIs for managing Federation ##########



######### Start APIs for managing Hosts ##########

Function Get-VCFHost
{
    <#
        .SYNOPSIS
        Connects to the specified SDDC Manager and retrieves a list of hosts.

        .DESCRIPTION
        The Get-VCFHost cmdlet connects to the specified SDDC Manager and retrieves a list of hosts.
        VCF Hosts are defined by status
        - ASSIGNED - Hosts that are assigned to a Workload domain
        - UNASSIGNED_USEABLE - Hosts that are available to be assigned to a Workload Domain
        - UNASSIGNED_UNUSEABLE - Hosts that are currently not assigned to any domain and can be used for other domain tasks after completion of cleanup operation

        .EXAMPLE
        PS C:\> Get-VCFHost
        This example shows how to get all hosts regardless of status

        .EXAMPLE
        PS C:\> Get-VCFHost -Status ASSIGNED
        This example shows how to get all hosts with a specific status

        .EXAMPLE
        PS C:\> Get-VCFHost -id edc4f372-aab5-4906-b6d8-9b96d3113304
        This example shows how to get a host by id

        .EXAMPLE
        PS C:\> Get-VCFHost -fqdn sfo01m01esx01.sfo.rainpole.local
        This example shows how to get a host by fqdn
    #>

    Param (
        [Parameter (Mandatory=$false)]
            [ValidateNotNullOrEmpty()]
            [string]$fqdn,
		[Parameter (Mandatory=$false)]
            [ValidateNotNullOrEmpty()]
            [string]$Status,
        [Parameter (Mandatory=$false)]
            [ValidateNotNullOrEmpty()]
            [string]$id
    )

    createHeader # Calls createHeader function to set Accept & Authorization
    checkVCFToken # Calls the CheckVCFToken function to validate the access token and refresh if necessary
    Try {
        if ( -not $PsBoundParameters.ContainsKey("status") -and ( -not $PsBoundParameters.ContainsKey("id")) -and ( -not $PsBoundParameters.ContainsKey("fqdn"))) {
            $uri = "https://$sddcManager/v1/hosts"
            $response = Invoke-RestMethod -Method GET -URI $uri -headers $headers
            $response.elements
        }
        if ($PsBoundParameters.ContainsKey("fqdn")) {
            $uri = "https://$sddcManager/v1/hosts"
            $response = Invoke-RestMethod -Method GET -URI $uri -headers $headers
            $response.elements | Where-Object {$_.fqdn -eq $fqdn}
        }
        if ($PsBoundParameters.ContainsKey("id")) {
            $uri = "https://$sddcManager/v1/hosts/$id"
            $response = Invoke-RestMethod -Method GET -URI $uri -headers $headers
            $response
        }
        if ($PsBoundParameters.ContainsKey("status")) {
            $uri = "https://$sddcManager/v1/hosts?status=$status"
            $response = Invoke-RestMethod -Method GET -URI $uri -headers $headers
            $response.elements
        }
    }
    Catch {
        ResponseException # Call ResponseException function to get error response from the exception
    }
}
Export-ModuleMember -Function Get-VCFHost

Function Commission-VCFHost
{
    <#
        .SYNOPSIS
        Connects to the specified SDDC Manager and commissions a list of hosts.

        .DESCRIPTION
        The Commission-VCFHost cmdlet connects to the specified SDDC Manager and commissions a list of hosts.
        Host list spec is provided in a JSON file.

        .EXAMPLE
        PS C:\> Commission-VCFHost -json .\Host\commissionHosts\commissionHostSpec.json
        This example shows how to commission a list of hosts based on the details provided in the JSON file.
    #>

    Param (
        [Parameter (Mandatory=$true)]
        [ValidateNotNullOrEmpty()]
        [string]$json
    )

    if (!(Test-Path $json)) {
        Throw "JSON File Not Found"
    }
    else {
        # Reads the commissionHostsJSON json file contents into the $ConfigJson variable
        $ConfigJson = (Get-Content -Raw $json)
        createHeader # Calls createHeader function to set Accept & Authorization
        checkVCFToken # Calls the CheckVCFToken function to validate the access token and refresh if necessary

        # Validate the provided JSON input specification file
        $response = Validate-CommissionHostSpec -json $ConfigJson
        # Get the task id from the validation function
        $taskId = $response.id
        # Keep checking until executionStatus is not IN_PROGRESS
        Do {
            $uri = "https://$sddcManager/v1/hosts/validations/$taskId"
            $response = Invoke-RestMethod -Method GET -URI $uri -Headers $headers -ContentType application/json
        }
        While ($response.executionStatus -eq "IN_PROGRESS")
            # Submit the commissiong job only if the JSON validation task finished with executionStatus=COMPLETED & resultStatus=SUCCEEDED
            if ($response.executionStatus -eq "COMPLETED" -and $response.resultStatus -eq "SUCCEEDED") {
                Try {
                    Write-Host ""
                    Write-Host "Task validation completed successfully, invoking host(s) commissioning on SDDC Manager" -ForegroundColor Green
                    $uri = "https://$sddcManager/v1/hosts/"
                    $response = Invoke-RestMethod -Method POST -URI $uri -headers $headers -ContentType application/json -body $ConfigJson
                    Return $response
                    Write-Host ""
                }
                Catch {
                    ResponseException # Call ResponseException function to get error response from the exception
                }
            }
            else {
                Write-Host ""
                Write-Host "The validation task commpleted the run with the following problems:" -ForegroundColor Yellow
                Write-Host $response.validationChecks.errorResponse.message  -ForegroundColor Yellow
                Write-Host ""
            }
    }
}
Export-ModuleMember -Function Commission-VCFHost

Function Decommission-VCFHost
{
    <#
        .SYNOPSIS
        Connects to the specified SDDC Manager and decommissions a list of hosts. Host list is provided in a JSON file.

        .DESCRIPTION
        The Decommission-VCFHost cmdlet connects to the specified SDDC Manager and decommissions a list of hosts.

        .EXAMPLE
        PS C:\> Decommission-VCFHost -json .\Host\decommissionHostSpec.json
        This example shows how to decommission a set of hosts based on the details provided in the JSON file.
    #>

    Param (
        [Parameter (Mandatory=$true)]
            [ValidateNotNullOrEmpty()]
            [string]$json
    )

    if (!(Test-Path $json)) {
        Throw "JSON File Not Found"
    }
    else {
        # Reads the json file contents into the $ConfigJson variable
        $ConfigJson = (Get-Content -Raw $json)
        createHeader # Calls createHeader function to set Accept & Authorization
        checkVCFToken # Calls the CheckVCFToken function to validate the access token and refresh if necessary
        $uri = "https://$sddcManager/v1/hosts"
        Try {
            $response = Invoke-RestMethod -Method DELETE -URI $uri -headers $headers -ContentType application/json -body $ConfigJson
			$response
        }
        Catch {
            ResponseException # Call ResponseException function to get error response from the exception
        }
    }
}
Export-ModuleMember -Function Decommission-VCFHost

Function Reset-VCFHost
{
    <#
        .SYNOPSIS
        Performs an ESXi host cleanup using the command line SoS utility

        .DESCRIPTION
        Performs a host cleanup using SoS option --cleanup-host. Valid options for the -dirtyHost parameter are: ALL, <MGMT ESXi IP>
        Please note:The SoS utility on VCF 3.9 is unable to perform networking host cleanup when the host belongs to an NSX-T cluster.
        This issue has been resolved on VCF 3.9.1

        .EXAMPLE
        Reset-VCFHost -privilegedUsername super-vcf@vsphere.local -privilegedPassword "VMware1!" -sddcManagerRootPassword "VMware1!"-dirtyHost
        192.168.210.53 This command will perform SoS host cleanup for host 192.168.210.53

        .EXAMPLE
        Reset-VCFHost -privilegedUsername super-vcf@vsphere.local -privilegedPassword "VMware1!" -sddcManagerRootPassword "VMware1!" -dirtyHost all
        This command will perform SoS host cleanup for all hosts in need of cleanup in the SDDC Manager database.
    #>

    Param (
        [Parameter (Mandatory=$true)]
            [ValidateNotNullOrEmpty()]
            [String] $privilegedUsername,
        [Parameter (Mandatory=$true)]
            [ValidateNotNullOrEmpty()]
            [String] $privilegedPassword,
        [Parameter (Mandatory=$true)]
            [ValidateNotNullOrEmpty()]
            [String] $sddcManagerRootPassword,
        [Parameter (Mandatory=$true)]
            [ValidateNotNullOrEmpty()]
            [string]$dirtyHost
    )

    # Get the full list of PSC credentials
    $pscCreds = Get-VCFCredential -privilegedUsername $privilegedUsername -privilegedPassword $privilegedPassword -resourceType PSC
    # From PSC credentials extract the SSO username and password
    $ssoCreds = $pscCreds.elements | Where-Object {$_.credentialType -eq "SSO"}
    # Get the list of all VCENTER credentials
    $vcCreds = Get-VCFCredential $privilegedUsername -privilegedPassword $privilegedPassword -resourceType VCENTER
    # Find out which VC is the MGMT. This is use to extract the MGMT VC FQDN ($mgmtVC.resourceName)
    $mgmtVC = $vcCreds.elements.resource | Where-Object {$_.domainName -eq "MGMT"}
    # Connect to the Management vCenter without displaying the connection
    Connect-VIServer -Server $mgmtVC.resourceName -User $ssoCreds.username -Password $ssoCreds.password | Out-Null
    # Get the vm object for sddc-manager
    $sddcManagerVM = Get-VM -Name "sddc-manager"
    # The SoS help says to use ALL not sure if it's case sensitive but I'm converting upper case
    if ($dirtyHost -eq "all") { $dirtyHost = "ALL" }
    # Build the cmd to run and auto confirm
    $sshCommand = "echo Y | /opt/vmware/sddc-support/sos --cleanup-host " + $dirtyHost
    Write-Host ""
    Write-Host "Executing clean up for host(s): $dirtyHost - This might take a while, please wait..."
    Write-Host ""
    Try {
        $vmScript = Invoke-VMScript -VM $sddcManagerVM -ScriptText $sshCommand -GuestUser root -GuestPassword $sddcManagerRootPassword
        $vmScript
    }
    Catch {
        ResponseException # Call ResponseException function to get error response from the exception
    }
}
Export-ModuleMember -Function Reset-VCFHost

######### End APIs for managing Hosts ##########



######### Start APIs for managing License Keys ##########

Function Get-VCFLicenseKey
{
    <#
        .SYNOPSIS
        Connects to the specified SDDC Manager and retrieves a list of License keys

        .DESCRIPTION
        The Get-VCFLicenseKey cmdlet connects to the specified SDDC Manager and retrieves a list of License keys

        .EXAMPLE
        PS C:\> Get-VCFLicenseKey
        This example shows how to get a list of all License keys

        .EXAMPLE
        PS C:\> Get-VCFLicenseKey -key "AAAAA-AAAAA-AAAAA-AAAAA-AAAAA"
        This example shows how to get a specified License key

        .EXAMPLE
        PS C:\> Get-VCFLicenseKey -productType "VCENTER,VSAN"
        This example shows how to get a License Key by product type
        Supported Product Types: SDDC_MANAGER, VCENTER, VSAN, ESXI, VRA, VROPS, NSXT

        .EXAMPLE
        PS C:\> Get-VCFLicenseKey -status EXPIRED
        This example shows how to get a License by status
        Supported Status Types: EXPIRED, ACTIVE, NEVER_EXPIRES
    #>

    Param (
        [Parameter (Mandatory=$false)]
            [ValidateNotNullOrEmpty()]
            [string]$key,
		[Parameter (Mandatory=$false)]
            [ValidateNotNullOrEmpty()]
            [string]$productType,
		[Parameter (Mandatory=$false)]
            [ValidateNotNullOrEmpty()]
            [string]$status
    )

    Try {
        createHeader # Calls createHeader function to set Accept & Authorization
        checkVCFToken # Calls the CheckVCFToken function to validate the access token and refresh if necessary
        if ($PsBoundParameters.ContainsKey("key")) {
            $uri = "https://$sddcManager/v1/license-keys/$key"
            $response = Invoke-RestMethod -Method GET -URI $uri -headers $headers
            $response
        }
        if ($PsBoundParameters.ContainsKey("productType")) {
            $uri = "https://$sddcManager/v1/license-keys?productType=$productType"
            $response = Invoke-RestMethod -Method GET -URI $uri -headers $headers
			$response.elements
		}
		if ($PsBoundParameters.ContainsKey("status")) {
			$uri = "https://$sddcManager/v1/license-keys?licenseKeyStatus=$status"
			$response = Invoke-RestMethod -Method GET -URI $uri -headers $headers
			$response.elements
		}
        if ( -not $PsBoundParameters.ContainsKey("key") -and ( -not $PsBoundParameters.ContainsKey("productType")) -and ( -not $PsBoundParameters.ContainsKey("status"))) {
            $uri = "https://$sddcManager/v1/license-keys"
			$response = Invoke-RestMethod -Method GET -URI $uri -headers $headers
			$response.elements
		}
    }
    Catch {
        ResponseException # Call ResponseException function to get error response from the exception
    }
}
Export-ModuleMember -Function Get-VCFLicenseKey

Function New-VCFLicenseKey
{
    <#
        .SYNOPSIS
        Connects to the specified SDDC Manager and adds a new License Key.

        .DESCRIPTION
        The New-VCFLicenseKey cmdlet connects to the specified SDDC Manager and adds a new License Key.

        .EXAMPLE
        PS C:\> New-VCFLicenseKey -json .\LicenseKey\addLicenseKeySpec.json
        This example shows how to add a new License Key
    #>

    Param (
        [Parameter (Mandatory=$true)]
            [ValidateNotNullOrEmpty()]
            [string]$json
    )

    if (!(Test-Path $json)) {
        Throw "JSON File Not Found"
    }
    else {
        $ConfigJson = (Get-Content $json) # Read the createNetworkPool json file contents into the $ConfigJson variable
        createHeader # Calls createHeader function to set Accept & Authorization
        checkVCFToken # Calls the CheckVCFToken function to validate the access token and refresh if necessary
        $uri = "https://$sddcManager/v1/license-keys"
        Try {
            $response = Invoke-RestMethod -Method POST -URI $uri -headers $headers -ContentType application/json -body $ConfigJson
            # This API does not return a response body. Sending GET to validate the License Key creation was successful
            $license = $ConfigJson | ConvertFrom-Json
            $licenseKey = $license.key
            Get-VCFLicenseKey -key $licenseKey
        }
        Catch {
            ResponseException # Call ResponseException function to get error response from the exception
        }
    }
}
Export-ModuleMember -Function New-VCFLicenseKey

Function Remove-VCFLicenseKey
{
    <#
        .SYNOPSIS
        Connects to the specified SDDC Manager and deletes a license key.

        .DESCRIPTION
        The Remove-VCFLicenseKey cmdlet connects to the specified SDDC Manager and deletes a License Key.
        A license Key can only be removed if it is not in use.

        .EXAMPLE
        PS C:\> Remove-VCFLicenseKey -key "AAAAA-AAAAA-AAAAA-AAAAA-AAAAA"
        This example shows how to delete a License Key
    #>

	Param (
        [Parameter (Mandatory=$true)]
            [ValidateNotNullOrEmpty()]
            [string]$key
    )

    Try {
        createHeader # Calls createHeader function to set Accept & Authorization
        checkVCFToken # Calls the CheckVCFToken function to validate the access token and refresh if necessary
        $uri = "https://$sddcManager/v1/license-keys/$key"
        $response = Invoke-RestMethod -Method DELETE -URI $uri -headers $headers
        # This API does not return a response
    }
    Catch {
        ResponseException # Call ResponseException function to get error response from the exception
    }
}
Export-ModuleMember -Function Remove-VCFLicenseKey

######### End APIs for managing License Keys ##########



######### Start APIs for managing Members of the Federation ##########

Function Get-VCFFederationMember
{
    <#
        .SYNOPSIS
        Gets members of the Federation

        .DESCRIPTION
        Gets the complete information about the existing VCF Federation members.

        .EXAMPLE
        PS C:\> Get-VCFFederationMember
        This example lists all details concerning the VCF Federation members.
    #>

    createHeader # Calls createHeader function to set Accept & Authorization
    checkVCFToken # Calls the CheckVCFToken function to validate the access token and refresh if necessary
    $uri = "https://$sddcManager/v1/sddc-federation/members"
    Try {
        $response = Invoke-RestMethod -Method GET -URI $uri -headers $headers
        if (!$response.federationName) {
            Throw "Failed to get members, no Federation found."
        }
        else {
            $response
        }
    }
    Catch {
        ResponseException # Call ResponseException function to get error response from the exception
    }
}
Export-ModuleMember -Function Get-VCFFederationMember

Function New-VCFFederationInvite
{
    <#
        .SYNOPSIS
        Invite new member to VCF Federation.

        .DESCRIPTION
        The New-VCFFederationInvite cmdlet creates a new invitation for a member to join the existing VCF Federation.

        .EXAMPLE
        PS C:\> New-VCFFederationInvite -inviteeFqdn sddc-manager1.vsphere.local
        This example demonstrates how to create an invitation for a specified VCF Manager from the Federation controller.
    #>

    Param (
	    [Parameter (Mandatory=$true)]
		    [ValidateNotNullOrEmpty()]
			[string]$inviteeFqdn
    )

    createHeader # Calls createHeader function to set Accept & Authorization
    checkVCFToken # Calls the CheckVCFToken function to validate the access token and refresh if necessary
    $uri = "https://$sddcManager/v1/sddc-federation/membership-tokens"
    Try {
        $sddcMemberRole = Get-VCFFederationMembers
        if ($sddcMemberRole.memberDetail.role -ne "CONTROLLER" -and $sddcMemberRole.memberDetail.fqdn -ne $sddcManager) {
            Throw "$sddcManager is not the Federation controller. Invitatons to join Federation can only be sent from the Federation controller."
        }
        else {
            $inviteeDetails = @{
            inviteeRole = 'MEMBER'
            inviteeFqdn = $inviteeFqdn
        }
        $ConfigJson = $inviteeDetails | ConvertTo-Json
        $response = Invoke-RestMethod -Method POST -URI $uri -headers $headers -body $ConfigJson -ContentType 'application/json'
        $response
        }
    }
    Catch {
        ResponseException # Call ResponseException function to get error response from the exception
    }
}
Export-ModuleMember -Function New-VCFFederationInvite

Function Join-VCFFederation
{
    <#
        .SYNOPSIS
        Join an VMware Cloud Foundation instance to a Federation

        .DESCRIPTION
        The Join-VCFFederation cmdlet joins a VMware Cloud Foundation instance an existing VMware Cloud Foundation
        Federation (Multi-Instance configuration).

        .EXAMPLE
        PS C:\> Join-VCFFederation -json .\joinVCFFederationSpec.json
        This example demonstrates how to join an VCF Federation by referencing config info in JSON file.
    #>

    Param (
        [Parameter (Mandatory=$true)]
            [ValidateNotNullOrEmpty()]
            [string]$json
    )

    if (!(Test-Path $json)) {
        Throw "JSON File Not Found"
    }
    else {
        $ConfigJson = (Get-Content -Raw $json) # Reads the joinSVCFFederation json file contents into the $ConfigJson variable
        createHeader # Calls createHeader function to set Accept & Authorization
        checkVCFToken # Calls the CheckVCFToken function to validate the access token and refresh if necessary
	    $uri = "https://$sddcManager/v1/sddc-federation/members"
        Try {
			$response = Invoke-RestMethod -Method POST -URI $uri -headers $headers -ContentType 'application/json' -body $ConfigJson
            $response
            $taskId = $response.taskId # get the task id from the action
            # keep checking until executionStatus is not IN_PROGRESS
            Do {
                $uri = "https://$sddcManager/v1/sddc-federation/tasks/$taskId"
                $response = Invoke-RestMethod -Method GET -URI $uri -Headers $headers -ContentType 'application/json'
                Start-Sleep -Second 5
            }
            While ($response.status -eq "IN_PROGRESS")
                $response
            }
        Catch {
            ResponseException # Call ResponseException function to get error response from the exception
        }
    }
}
Export-ModuleMember -Function Join-VCFFederation

######### End APIs for managing Members of the Federation ##########



######### Start APIs for managing NSX-T Clusters ##########

Function Get-VCFNsxtCluster
{
    <#
        .SYNOPSIS
        Gets a list of NSX-T Clusters

        .DESCRIPTION
        The Get-VCFNsxtCluster cmdlet retrieves a list of NSX-T Clusters managed by the connected SDDC Manager

        .EXAMPLE
        PS C:\> Get-VCFNsxtCluster
        This example shows how to get the list of NSX-T Clusters managed by the connected SDDC Manager

        .EXAMPLE
        PS C:\> Get-VCFNsxtCluster -id d189a789-dbf2-46c0-a2de-107cde9f7d24
        This example shows how to return the details for a specic NSX-T Clusters managed by the connected SDDC Manager
        using the ID

        .EXAMPLE
        PS C:\> Get-VCFNsxtCluster -domainId 9a13bde7-bbd7-4d91-95a2-ee0189ffdaf3
        This example shows how to return the details for all NSX-T Clusters managed by the connected SDDC Manager
        using the domain ID

        .EXAMPLE
        PS C:\> Get-VCFNsxtCluster | select vipfqdn
        This example shows how to get the list of NSX-T Clusters managed by the connected SDDC Manager but only return the vipfqdn
    #>

    Param (
        [Parameter (Mandatory=$false)]
            [ValidateNotNullOrEmpty()]
            [string]$id,
        [Parameter (Mandatory=$false)]
            [ValidateNotNullOrEmpty()]
            [string]$domainId
    )

    Try {
        createHeader # Calls createHeader function to set Accept & Authorization
        checkVCFToken # Calls the CheckVCFToken function to validate the access token and refresh if necessary
        if (-not $PsBoundParameters.ContainsKey("id") -and (-not $PsBoundParameters.ContainsKey("domainId"))) {
            $uri = "https://$sddcManager/v1/nsxt-clusters"
            $response = Invoke-RestMethod -Method GET -URI $uri -headers $headers
            $response.elements
        }
        if ($PsBoundParameters.ContainsKey("id")) {
            $uri = "https://$sddcManager/v1/nsxt-clusters/$id"
            $response = Invoke-RestMethod -Method GET -URI $uri -headers $headers
            $response
        }
        if ($PsBoundParameters.ContainsKey("domainId")) {
            $uri = "https://$sddcManager/v1/nsxt-clusters/?domain=$domainId"
            $response = Invoke-RestMethod -Method GET -URI $uri -headers $headers
            $response.elements
        }
    }
    Catch {
        ResponseException # Call ResponseException function to get error response from the exception
    }
}
Export-ModuleMember -Function Get-VCFNsxtCluster

######### End APIs for managing NSX-T Clusters ##########



######### Start APIs for managing Network Pools ##########

Function Get-VCFNetworkPool
{
    <#
        .SYNOPSIS
        Connects to the specified SDDC Manager & retrieves a list of Network Pools.

        .DESCRIPTION
        The Get-VCFNetworkPool cmdlet connects to the specified SDDC Manager & retrieves a list of Network Pools.

        .EXAMPLE
        PS C:\> Get-VCFNetworkPool
        This example shows how to get a list of all Network Pools

        .EXAMPLE
        PS C:\> Get-VCFNetworkPool -name sfo01-networkpool
        This example shows how to get a Network Pool by name

        .EXAMPLE
        PS C:\> Get-VCFNetworkPool -id 40b0b36d-36d6-454c-814b-ba8bf9b383e3
        This example shows how to get a Network Pool by id
    #>

    Param (
        [Parameter (Mandatory=$false)]
            [ValidateNotNullOrEmpty()]
            [string]$name,
		[Parameter (Mandatory=$false)]
            [ValidateNotNullOrEmpty()]
            [string]$id
    )

    createHeader # Calls createHeader function to set Accept & Authorization
    checkVCFToken # Calls the CheckVCFToken function to validate the access token and refresh if necessary
    Try {
        if ( -not $PsBoundParameters.ContainsKey("name") -and ( -not $PsBoundParameters.ContainsKey("id"))) {
            $uri = "https://$sddcManager/v1/network-pools"
            $response = Invoke-RestMethod -Method GET -URI $uri -headers $headers
            $response.elements
        }
        if ($PsBoundParameters.ContainsKey("id")) {
            $uri = "https://$sddcManager/v1/network-pools/$id"
            $response = Invoke-RestMethod -Method GET -URI $uri -headers $headers
            $response
        }
        if ($PsBoundParameters.ContainsKey("name")) {
            $uri = "https://$sddcManager/v1/network-pools"
			$response = Invoke-RestMethod -Method GET -URI $uri -headers $headers
			$response.elements | Where-Object {$_.name -eq $name}
        }
    }
    Catch {
        ResponseException # Call ResponseException function to get error response from the exception
    }
}
Export-ModuleMember -Function Get-VCFNetworkPool

Function New-VCFNetworkPool
{
    <#
        .SYNOPSIS
        Connects to the specified SDDC Manager & creates a new Network Pool.

        .DESCRIPTION
        The New-VCFNetworkPool cmdlet connects to the specified SDDC Manager & creates a new Network Pool.
        Network Pool spec is provided in a JSON file.

        .EXAMPLE
        PS C:\> New-VCFNetworkPool -json .\NetworkPool\createNetworkPoolSpec.json
        This example shows how to create a Network Pool
    #>

    Param (
        [Parameter (Mandatory=$true)]
            [ValidateNotNullOrEmpty()]
            [string]$json
    )

    if (!(Test-Path $json)) {
        Throw "JSON File Not Found"
    }
    else {
        $ConfigJson = (Get-Content $json) # Read the json file contents into the $ConfigJson variable
        createHeader # Calls createHeader function to set Accept & Authorization
        checkVCFToken # Calls the CheckVCFToken function to validate the access token and refresh if necessary
        $uri = "https://$sddcManager/v1/network-pools"
        Try {
            $response = Invoke-RestMethod -Method POST -URI $uri -headers $headers -ContentType application/json -body $ConfigJson
			# This API does not return a response body. Sending GET to validate the Network Pool creation was successful
			$validate = $ConfigJson | ConvertFrom-Json
			$poolName = $validate.name
			Get-VCFNetworkPool -name $poolName
        }
        Catch {
            ResponseException # Call ResponseException function to get error response from the exception
        }
    }
}
Export-ModuleMember -Function New-VCFNetworkPool

Function Remove-VCFNetworkPool
{
    <#
        .SYNOPSIS
        Connects to the specified SDDC Manager & deletes a Network Pool

        .DESCRIPTION
        The Remove-VCFNetworkPool cmdlet connects to the specified SDDC Manager & deletes a Network Pool

        .EXAMPLE
        PS C:\> Remove-VCFNetworkPool -id 7ee7c7d2-5251-4bc9-9f91-4ee8d911511f
        This example shows how to get a Network Pool by id
    #>

	Param (
        [Parameter (Mandatory=$true)]
            [ValidateNotNullOrEmpty()]
            [string]$id
    )

    createHeader # Calls createHeader function to set Accept & Authorization
    checkVCFToken # Calls the CheckVCFToken function to validate the access token and refresh if necessary
    Try {
        $uri = "https://$sddcManager/v1/network-pools/$id"
        $response = Invoke-RestMethod -Method DELETE -URI $uri -headers $headers
        # This API does not return a response
    }
    Catch {
        ResponseException # Call ResponseException function to get error response from the exception
    }
}
Export-ModuleMember -Function Remove-VCFNetworkPool

Function Get-VCFNetworkIPPool
{
    <#
        .SYNOPSIS
        Get a Network of a Network Pool

        .DESCRIPTION
        The Get-VCFNetworkIPPool cmdlet connects to the specified SDDC Manager and retrieves a list of the networks
        configured for the provided network pool.

        .EXAMPLE
        PS C:\> Get-VCFNetworkIPPool -id 917bcf8f-93e8-4b84-9627-471899c05f52
        This example shows how to get a list of all networks associated to the network pool based on the id provided

        .EXAMPLE
        PS C:\> Get-VCFNetworkIPPool -id 917bcf8f-93e8-4b84-9627-471899c05f52 -networkid c2197368-5b7c-4003-80e5-ff9d3caef795
        This example shows how to get a list of details for a specific network associated to the network pool using ids
    #>

    Param (
        [Parameter (Mandatory=$true)]
            [ValidateNotNullOrEmpty()]
            [string]$id,
        [Parameter (Mandatory=$false)]
            [ValidateNotNullOrEmpty()]
            [string]$networkid
    )

    Try {
        createHeader # Calls createHeader function to set Accept & Authorization
        checkVCFToken # Calls the CheckVCFToken function to validate the access token and refresh if necessary
        if ($PsBoundParameters.ContainsKey("id")) {
            $uri = "https://$sddcManager/v1/network-pools/$id/networks"
            $response = Invoke-RestMethod -Method GET -URI $uri -headers $headers
            $response.elements
        }
        if ($PsBoundParameters.ContainsKey("id") -and ($PsBoundParameters.ContainsKey("networkid"))) {
            $uri = "https://$sddcManager/v1/network-pools/$id/networks/$networkid"
            $response = Invoke-RestMethod -Method GET -URI $uri -headers $headers
            $response.elements
        }
    }
    Catch {
        ResponseException # Call ResponseException function to get error response from the exception
    }
}
Export-ModuleMember -Function Get-VCFNetworkIPPool

Function Add-VCFNetworkIPPool
{
    <#
        .SYNOPSIS
        Add an IP Pool to the Network of a Network Pool

        .DESCRIPTION
        The Add-VCFNetworkIPPool cmdlet connects to the specified SDDC Manager and adds a new IP Pool
        to an existing Network within a Network Pool.

        .EXAMPLE
        PS C:\> Add-VCFNetworkIPPool -id 917bcf8f-93e8-4b84-9627-471899c05f52 -networkid c2197368-5b7c-4003-80e5-ff9d3caef795 -ipStart 192.168.110.61 -ipEnd 192.168.110.64
        This example shows how create a new IP Pool on the existing network for a given Network Pool
    #>

    Param (
        [Parameter (Mandatory=$true)]
            [ValidateNotNullOrEmpty()]
            [string]$id,
        [Parameter (Mandatory=$true)]
            [ValidateNotNullOrEmpty()]
            [string]$networkid,
        [Parameter (Mandatory=$true)]
            [ValidateNotNullOrEmpty()]
            [string]$ipStart,
        [Parameter (Mandatory=$true)]
            [ValidateNotNullOrEmpty()]
            [string]$ipEnd
    )

    Try {
        createHeader # Calls createHeader function to set Accept & Authorization
        checkVCFToken # Calls the CheckVCFToken function to validate the access token and refresh if necessary
        $uri = "https://$sddcManager/v1/network-pools/$id/networks/$networkid/ip-pools"
        $body = '{"end": "'+$ipEnd+'","start": "'+$ipStart+'"}'
        $response = Invoke-RestMethod -Method POST -URI $uri -headers $headers -ContentType application/json -body $body
        $response
    }
    Catch {
        ResponseException # Call ResponseException function to get error response from the exception
    }
}
Export-ModuleMember -Function Add-VCFNetworkIPPool

Function Remove-VCFNetworkIPPool
{
    <#
        .SYNOPSIS
        Remove an IP Pool from the Network of a Network Pool

        .DESCRIPTION
        The Remove-VCFNetworkIPPool cmdlet connects to the specified SDDC Manager and removes an IP Pool assigned to an
        existing Network within a Network Pool.

        .EXAMPLE
        PS C:\> Remove-VCFNetworkIPPool -id 917bcf8f-93e8-4b84-9627-471899c05f52 -networkid c2197368-5b7c-4003-80e5-ff9d3caef795 -ipStart 192.168.110.61 -ipEnd 192.168.110.64
        This example shows how remove an IP Pool on the existing network for a given Network Pool
    #>

    Param (
        [Parameter (Mandatory=$true)]
            [ValidateNotNullOrEmpty()]
            [string]$id,
        [Parameter (Mandatory=$true)]
            [ValidateNotNullOrEmpty()]
            [string]$networkid,
        [Parameter (Mandatory=$true)]
            [ValidateNotNullOrEmpty()]
            [string]$ipStart,
        [Parameter (Mandatory=$true)]
            [ValidateNotNullOrEmpty()]
            [string]$ipEnd
    )

    Try {
        createHeader # Calls createHeader function to set Accept & Authorization
        checkVCFToken # Calls the CheckVCFToken function to validate the access token and refresh if necessary
        $uri = "https://$sddcManager/v1/network-pools/$id/networks/$networkid/ip-pools"
        $body = '{"end": "'+$ipEnd+'","start": "'+$ipStart+'"}'
        $response = Invoke-RestMethod -Method DELETE -URI $uri -headers $headers -ContentType application/json -body $body
        $response
    }
    Catch {
        ResponseException # Call ResponseException function to get error response from the exception
    }
}
Export-ModuleMember -Function Remove-VCFNetworkIPPool

######### End APIs for managing Network Pools ##########



######### Start APIs for managing NSX-T Edge Clusters ##########

Function Get-VCFEdgeCluster
{
     <#
        .SYNOPSIS
        Get the Edge Clusters

        .DESCRIPTION
        The Get-VCFEdgeCluster cmdlet gets a list of NSX-T Edge Clusters

        .EXAMPLE
        PS C:\> Get-VCFEdgeCluster
        This example list all NSX-T Edge Clusters

        .EXAMPLE
        PS C:\> Get-VCFEdgeCluster -id b4e3b2c4-31e8-4816-b1c5-801e848bef09
        This example list the NSX-T Edge Cluster by id
    #>

    Param (
        [Parameter (Mandatory=$false)]
            [ValidateNotNullOrEmpty()]
            [string]$id
    )

    Try {
        createHeader # Calls createHeader function to set Accept & Authorization
        checkVCFToken # Calls the CheckVCFToken function to validate the access token and refresh if necessary
        if ( -not $PsBoundParameters.ContainsKey("id")) {
            $uri = "https://$sddcManager/v1/edge-clusters"
            $response = Invoke-RestMethod -Method GET -URI $uri -headers $headers
            $response.elements
        }
        if ($PsBoundParameters.ContainsKey("id")) {
            $uri = "https://$sddcManager/v1/edge-clusters/$id"
            $response = Invoke-RestMethod -Method GET -URI $uri -headers $headers
            $response
        }
    }
    Catch {
        ResponseException # Call ResponseException function to get error response from the exception
    }
}
Export-ModuleMember -Function Get-VCFEdgeCluster

Function New-VCFEdgeCluster
{
    <#
        .SYNOPSIS
        Connects to the specified SDDC Manager & creates an NSX-T edge cluster.

        .DESCRIPTION
        The New-VCFEdgeCluster cmdlet connects to the specified SDDC Manager & creates an NSX-T edge cluster.

        .EXAMPLE
        PS C:\> New-VCFEdgeCluster -json .\SampleJSON\EdgeCluster\edgeClusterSpec.json
        This example shows how to create an NSX-T edge cluster from a json spec
    #>

	Param (
        [Parameter (Mandatory=$true)]
            [ValidateNotNullOrEmpty()]
            [string]$json
    )

    if (!(Test-Path $json)) {
        Throw "JSON File Not Found"
    }
    else {
        # Read the json file contents into the $ConfigJson variable
        $ConfigJson = (Get-Content $json)
        createHeader # Calls createHeader function to set Accept & Authorization
        checkVCFToken # Calls the CheckVCFToken function to validate the access token and refresh if necessary
        # Validate the provided JSON input specification file
        $response = Validate-EdgeClusterSpec -json $ConfigJson
        # the validation API does not currently support polling with a task ID
        Start-Sleep 5
        # Submit the job only if the JSON validation task completed with executionStatus=COMPLETED & resultStatus=SUCCEEDED
        if ($response.executionStatus -eq "COMPLETED" -and $response.resultStatus -eq "SUCCEEDED") {
            Try {
                Write-Host ""
                Write-Host "Task validation completed successfully, invoking Edge Cluster Creation on SDDC Manager" -ForegroundColor Green
                $uri = "https://$sddcManager/v1/edge-clusters"
                $response = Invoke-RestMethod -Method POST -URI $uri -ContentType application/json -headers $headers -body $ConfigJson
                Return $response
                Write-Host ""
            }
            Catch {
                ResponseException # Call ResponseException function to get error response from the exception
            }
        }
        else {
            Write-Host ""
            Write-Host "The validation task commpleted the run with the following problems:" -ForegroundColor Yellow
            Write-Host $response.validationChecks.errorResponse.message  -ForegroundColor Yellow
            Write-Host ""
        }
    }
}
Export-ModuleMember -Function New-VCFEdgeCluster

######### End APIs for managing NSX-T Edge Clusters ##########



######### Start APIs for managing Personalities ##########

Function Get-VCFPersonality
{
     <#
        .SYNOPSIS
        Get the vSphere Lifecycle Manager personalities

        .DESCRIPTION
        The Get-VCFPersonality cmdlet gets the vSphere Lifecycle Manager personalities which are available via depot access

        .EXAMPLE
        PS C:\> Get-VCFPersonality
        This example list all the vSphere Lifecycle Manager personalities availble in the depot

        .EXAMPLE
        PS C:\> Get-VCFPersonality -id b4e3b2c4-31e8-4816-b1c5-801e848bef09
        This example gets a vSphere Lifecycle Manager personality by ID
    #>

    Param (
        [Parameter (Mandatory=$false)]
            [ValidateNotNullOrEmpty()]
            [string]$id
    )

    Try {
        createHeader # Calls createHeader function to set Accept & Authorization
        checkVCFToken # Calls the CheckVCFToken function to validate the access token and refresh if necessary
        if ( -not $PsBoundParameters.ContainsKey("id")) {
            $uri = "https://$sddcManager/v1/personalities"
            $response = Invoke-RestMethod -Method GET -URI $uri -headers $headers
            $response.elements
        }
        if ($PsBoundParameters.ContainsKey("id")) {
            $uri = "https://$sddcManager/v1/personalities/$id"
            $response = Invoke-RestMethod -Method GET -URI $uri -headers $headers
            $response
        }
    }
    Catch {
        ResponseException # Call ResponseException function to get error response from the exception
    }
}
Export-ModuleMember -Function Get-VCFPersonality

######### End APIs for managing Personalities ##########



######### Start APIs for managing Federation Tasks ##########

Function Get-VCFFederationTask
{
    <#
        .SYNOPSIS
        Get task status for Federation operations

        .DESCRIPTION
        The Get-VCFFederationTask cmdlet gets the status of tasks relating to Federation operations

        .EXAMPLE
        PS C:\> Get-VCFFederationTask -id f6f38f6b-da0c-4ef9-9228-9330f3d30279
        This example list all tasks for Federation operations
    #>

    Param (
        [Parameter (Mandatory=$true)]
            [ValidateNotNullOrEmpty()]
            [string]$id
    )

    Try {
        createHeader # Calls createHeader function to set Accept & Authorization
        checkVCFToken # Calls the CheckVCFToken function to validate the access token and refresh if necessary
        $uri = "https://$sddcManager/v1/sddc-federation/tasks/$id"
        $response = Invoke-RestMethod -Method GET -URI $uri -headers $headers
        $response
    }
    Catch {
        ResponseException # Call ResponseException function to get error response from the exception
    }
}
Export-ModuleMember -Function Get-VCFFederationTask

######### End APIs for managing Federation Tasks ##########



######### Start APIs for managing SDDC (Cloud Builder) ##########

Function Get-CloudBuilderSDDC
{
    <#
        .SYNOPSIS
        Retrieve all SDDCs

        .DESCRIPTION
        The Get-CloudBuilderSDDC cmdlet gets a list of SDDC deployments from Cloud Builder

        .EXAMPLE
        PS C:\> Get-CloudBuilderSDDC
        This example list all SDDC deployments from Cloud Builder

        .EXAMPLE
        PS C:\> Get-CloudBuilderSDDC -id 51cc2d90-13b9-4b62-b443-c1d7c3be0c23
        This example gets the SDDC deployment with a specific ID from Cloud Builder
    #>

    Param (
        [Parameter (Mandatory=$false)]
            [ValidateNotNullOrEmpty()]
            [string]$id
    )

    Try {
        createBasicAuthHeader # Calls createBasicAuthHeader Function to basic auth
        if ( -not $PsBoundParameters.ContainsKey("id")) {
            $uri = "https://$cloudBuilder/v1/sddcs"
            $response = Invoke-RestMethod -Method GET -URI $uri -headers $headers
            $response.elements
        }
        elseif ($PsBoundParameters.ContainsKey("id")) {
            $uri = "https://$cloudBuilder/v1/sddcs/$id"
            $response = Invoke-RestMethod -Method GET -URI $uri -headers $headers
            $response
        }
    }
    Catch {
        ResponseException # Call ResponseException function to get error response from the exception
    }
}
Export-ModuleMember -Function Get-CloudBuilderSDDC

Function Start-CloudBuilderSDDC
{
    <#
        .SYNOPSIS
        Create an SDDC

        .DESCRIPTION
        The Start-CloudBuilderSDDC cmdlet starts the deployment based on the SddcSpec.json provided

        .EXAMPLE
        PS C:\> Start-CloudBuilderSDDC -json .\SampleJSON\SDDC\SddcSpec.json
        This example starts the deployment using the SddcSpec.json
    #>

    Param (
        [Parameter (Mandatory=$true)]
            [ValidateNotNullOrEmpty()]
            [string]$json
    )

    Try {
        validateJsonInput # Calls validateJsonInput Function to check the JSON file provided exists
        createBasicAuthHeader # Calls createBasicAuthHeader Function to basic auth
        $uri = "https://$cloudBuilder/v1/sddcs"
        $response = Invoke-RestMethod -Method POST -URI $uri -headers $headers -ContentType application/json -body $ConfigJson
        $response
    }
    Catch {
        ResponseException # Call ResponseException function to get error response from the exception
    }
}
Export-ModuleMember -Function Start-CloudBuilderSDDC

Function Restart-CloudBuilderSDDC
{
    <#
        .SYNOPSIS
        Retry failed SDDC creation

        .DESCRIPTION
        The Restart-CloudBuilderSDDC retries a deployment on Cloud Builder

        .EXAMPLE
        PS C:\> Restart-CloudBuilderSDDC -id bedf19f8-9dfe-4c60-aae4-bca986a65a31
        This example retries a deployment on Cloud Builder based on the ID
    #>

    Param (
        [Parameter (Mandatory=$true)]
            [ValidateNotNullOrEmpty()]
            [string]$id
    )

    Try {
        createBasicAuthHeader # Calls createBasicAuthHeader Function to basic auth
        $uri = "https://$cloudBuilder/v1/sddcs/$id"
        $response = Invoke-RestMethod -Method PATCH -URI $uri -headers $headers
        $response
    }
    Catch {
        ResponseException # Call ResponseException function to get error response from the exception
    }
}
Export-ModuleMember -Function Restart-CloudBuilderSDDC

Function Get-CloudBuilderSDDCValidation
{
    <#
        .SYNOPSIS
        Get all SDDC specification validations

        .DESCRIPTION
        The Get-CloudBuilderSDDCValidation cmdlet gets a list of SDDC validations from Cloud Builder

        .EXAMPLE
        PS C:\> Get-CloudBuilderSDDCValidation
        This example list all SDDC validations from Cloud Builder

        .EXAMPLE
        PS C:\> Get-CloudBuilderSDDCValidation -id 1ff80635-b878-441a-9e23-9369e1f6e5a3
        This example gets the SDDC validation with a specific ID from Cloud Builder
    #>

    Param (
        [Parameter (Mandatory=$false)]
            [ValidateNotNullOrEmpty()]
            [string]$id
    )

    Try {
        createBasicAuthHeader # Calls createBasicAuthHeader Function to basic auth
        if ( -not $PsBoundParameters.ContainsKey("id")) {
            $uri = "https://$cloudBuilder/v1/sddcs/validations"
            $response = Invoke-RestMethod -Method GET -URI $uri -headers $headers
            $response.elements
        }
        elseif ($PsBoundParameters.ContainsKey("id")) {
            $uri = "https://$cloudBuilder/v1/sddcs/validations/$id"
            $response = Invoke-RestMethod -Method GET -URI $uri -headers $headers
            $response
        }
    }
    Catch {
        ResponseException # Call ResponseException function to get error response from the exception
    }
}
Export-ModuleMember -Function Get-CloudBuilderSDDCValidation

Function Start-CloudBuilderSDDCValidation
{
    <#
        .SYNOPSIS
        Validate SDDC specification before creation

        .DESCRIPTION
        The Start-CloudBuilderSDDCValidation cmdlet performs validation of the SddcSpec.json provided

        .EXAMPLE
        PS C:\> Start-CloudBuilderSDDCValidation -json .\SampleJSON\SDDC\SddcSpec.json
        This example starts the validation of the SddcSpec.json
    #>

    Param (
        [Parameter (Mandatory=$true)]
            [ValidateNotNullOrEmpty()]
            [string]$json
    )

    Try {
        validateJsonInput # Calls validateJsonInput Function to check the JSON file provided exists
        createBasicAuthHeader # Calls createBasicAuthHeader Function to basic auth
        $uri = "https://$cloudBuilder/v1/sddcs/validations"
        $response = Invoke-RestMethod -Method POST -URI $uri -headers $headers -ContentType application/json -body $ConfigJson
        $response
    }
    Catch {
        ResponseException # Call ResponseException function to get error response from the exception
    }
}
Export-ModuleMember -Function Start-CloudBuilderSDDCValidation

Function Stop-CloudBuilderSDDCValidation
{
    <#
        .SYNOPSIS
        Cancel SDDC specification validation

        .DESCRIPTION
        The Stop-CloudBuilderSDDCValidation cancels a validation in progress on Cloud Builder

        .EXAMPLE
        PS C:\> Stop-CloudBuilderSDDCValidation -id bedf19f8-9dfe-4c60-aae4-bca986a65a31
        This example stops a validation that is running on Cloud Builder based on the ID
    #>

    Param (
        [Parameter (Mandatory=$true)]
            [ValidateNotNullOrEmpty()]
            [string]$id
    )

    Try {
        createBasicAuthHeader # Calls createBasicAuthHeader Function to basic auth
        $uri = "https://$cloudBuilder/v1/sddcs/validations/$id"
        $response = Invoke-RestMethod -Method DELETE -URI $uri -headers $headers
        $response
    }
    Catch {
        ResponseException # Call ResponseException function to get error response from the exception
    }
}
Export-ModuleMember -Function Stop-CloudBuilderSDDCValidation

Function Restart-CloudBuilderSDDCValidation
{
    <#
        .SYNOPSIS
        Retry SDDC validation

        .DESCRIPTION
        The Restart-CloudBuilderSDDCValidation reties a validation on Cloud Builder

        .EXAMPLE
        PS C:\> Restart-CloudBuilderSDDCValidation -id bedf19f8-9dfe-4c60-aae4-bca986a65a31
        This example retries a validation on Cloud Builder based on the ID
    #>

    Param (
        [Parameter (Mandatory=$true)]
            [ValidateNotNullOrEmpty()]
            [string]$id
    )

    Try {
        createBasicAuthHeader # Calls createBasicAuthHeader Function to basic auth
        $uri = "https://$cloudBuilder/v1/sddcs/validations/$id"
        $response = Invoke-RestMethod -Method PATCH -URI $uri -headers $headers
        $response
    }
    Catch {
        ResponseException # Call ResponseException function to get error response from the exception
    }
}
Export-ModuleMember -Function Restart-CloudBuilderSDDCValidation

######### End APIs for managing SDDC (Cloud Builder) ##########



######### Start APIs for managing SDDC Manager ##########

Function Get-VCFManager
{
    <#
        .SYNOPSIS
        Get a list of SDDC Managers

        .DESCRIPTION
        The Get-VCFManager cmdlet retrieves the SDDC Manager details

        .EXAMPLE
        PS C:\> Get-VCFManager
        This example shows how to retrieve a list of SDDC Managers

        .EXAMPLE
        PS C:\> Get-VCFManager -id 60d6b676-47ae-4286-b4fd-287a888fb2d0
        This example shows how to return the details for a specific SDDC Manager based on the ID

        .EXAMPLE
        PS C:\> Get-VCFManager -domain 1a6291f2-ed54-4088-910f-ead57b9f9902
        This example shows how to return the details for a specific SDDC Manager based on a domain ID
    #>

    Param (
        [Parameter (Mandatory=$false)]
            [ValidateNotNullOrEmpty()]
            [string]$id,
        [Parameter (Mandatory=$false)]
            [ValidateNotNullOrEmpty()]
            [string]$domainId
    )

    Try {
        createHeader # Calls createHeader function to set Accept & Authorization
        checkVCFToken # Calls the CheckVCFToken function to validate the access token and refresh if necessary
        if ($PsBoundParameters.ContainsKey("id")) {
            $uri = "https://$sddcManager/v1/sddc-managers/$id"
            $response = Invoke-RestMethod -Method GET -URI $uri -headers $headers
            $response
        }
        if (-not $PsBoundParameters.ContainsKey("id") -and (-not $PsBoundParameters.ContainsKey("domainId"))) {
            $uri = "https://$sddcManager/v1/sddc-managers"
            $response = Invoke-RestMethod -Method GET -URI $uri -headers $headers
            $response.elements
        }
        if ($PsBoundParameters.ContainsKey("domainId")) {
            $uri = "https://$sddcManager/v1/sddc-managers/?domain=$domainId"
            $response = Invoke-RestMethod -Method GET -URI $uri -headers $headers
            $response.elements
        }
    }
    Catch {
        ResponseException # Call ResponseException function to get error response from the exception
    }
}
Export-ModuleMember -Function Get-VCFManager

######### End APIs for managing SDDC Manager ##########



######### Start APIs for managing System Prechecks ##########

Function Start-PreCheckVCFSystem
{
    <#
        .SYNOPSIS
        The Start-PreCheckVCFSystem cmdlet performs system level health checks

        .DESCRIPTION
        The Start-PreCheckVCFSystem cmdlet performs system level health checks and upgrade pre-checks for an upgrade to be successful

        .EXAMPLE
        PS C:\> Start-PreCheckVCFSystem -json .\SystemCheck\precheckVCFSystem.json
        This example shows how to perform system level health check
    #>

	Param (
        [Parameter (Mandatory=$true)]
            [ValidateNotNullOrEmpty()]
            [string]$json
    )

    createHeader # Calls createHeader function to set Accept & Authorization
    checkVCFToken # Calls the CheckVCFToken function to validate the access token and refresh if necessary
    if ($PsBoundParameters.ContainsKey("json")) {
        if (!(Test-Path $json)) {
            Throw "JSON File Not Found"
        }
        else {
            $ConfigJson = (Get-Content $json) # Read the json file contents into the $ConfigJson variable
        }
    }
    else {
        Throw "json file not found"
    }
    $uri = "https://$sddcManager/v1/system/prechecks"
    Try {
        $response = Invoke-RestMethod -Method POST -URI $uri -ContentType application/json -headers $headers -body $ConfigJson
        $response
    }
    Catch {
        ResponseException # Call ResponseException function to get error response from the exception
    }
}
Export-ModuleMember -Function Start-PreCheckVCFSystem

Function Get-PreCheckVCFSystemTask
{
    <#
        .SYNOPSIS
        Get Precheck Task by ID

        .DESCRIPTION
        The Get-PreCheckVCFSystemTask cmdlet performs retrieval of a system precheck task that can be polled and monitored.

        .EXAMPLE
        PS C:\> Get-PreCheckVCFSystemTask -id 4d661acc-2be6-491d-9256-ba3c78020e5d
        This example shows how to retrieve the status of a system level precheck task
    #>

	Param (
        [Parameter (Mandatory=$true)]
            [ValidateNotNullOrEmpty()]
            [string]$id
    )

    createHeader # Calls createHeader function to set Accept & Authorization
    checkVCFToken # Calls the CheckVCFToken function to validate the access token and refresh if necessary
    if ($PsBoundParameters.ContainsKey("id")) {
        $uri = "https://$sddcManager/v1/system/prechecks/tasks/$id"
    }
    else {
        Throw "task id not provided"
    }
    Try {
        $response = Invoke-RestMethod -Method GET -URI $uri -ContentType application/json -headers $headers
        $response
    }
    Catch {
        ResponseException # Call ResponseException function to get error response from the exception
    }
}
Export-ModuleMember -Function Get-PreCheckVCFSystemTask

######### End APIs for managing System Prechecks ##########



######### Start APIs for managing Tasks ##########

Function Get-VCFTask
{
    <#
        .SYNOPSIS
        Connects to the specified SDDC Manager and retrieves a list of tasks.

        .DESCRIPTION
        The Get-VCFTask cmdlet connects to the specified SDDC Manager and retrieves a list of tasks.

        .EXAMPLE
        PS C:\> Get-VCFTask
        This example shows how to get all tasks

        .EXAMPLE
        PS C:\> Get-VCFTask -id 7e1c2eee-3177-4e3b-84db-bfebc83f386a
        This example shows how to get a task by id

        .EXAMPLE
        PS C:\> Get-VCFTask -status SUCCESSFUL
        This example shows how to get all tasks with a status of SUCCESSFUL
    #>

    Param (
        [Parameter (Mandatory=$false)]
            [ValidateNotNullOrEmpty()]
            [string]$id,
        [Parameter (Mandatory=$false)]
            [ValidateNotNullOrEmpty()]
            [string]$status
    )

    Try {
        createHeader # Calls createHeader function to set Accept & Authorization
        checkVCFToken # Calls the CheckVCFToken function to validate the access token and refresh if necessary
        if ( -not $PsBoundParameters.ContainsKey("id")) {
            $uri = "https://$sddcManager/v1/tasks/"
            $response = Invoke-RestMethod -Method GET -URI $uri -headers $headers
            $response.elements
        }
        if ($PsBoundParameters.ContainsKey("id")) {
            $uri = "https://$sddcManager/v1/tasks/$id"
            $response = Invoke-RestMethod -Method GET -URI $uri -headers $headers
            $response
        }
        if ($PsBoundParameters.ContainsKey("status")) {
            $uri = "https://$sddcManager/v1/tasks/$id"
            $response = Invoke-RestMethod -Method GET -URI $uri -headers $headers
            $response.elements | Where-Object {$_.status -eq $status}
        }
    }
    Catch {
        ResponseException # Call ResponseException function to get error response from the exception
    }
}
Export-ModuleMember -Function Get-VCFTask

Function Restart-VCFTask
{
    <#
        .SYNOPSIS
        Connects to the specified SDDC Manager and retries a previously failed task.

        .DESCRIPTION
        The Restart-VCFTask cmdlet connects to the specified SDDC Manager and retries a previously
        failed task using the task id.

        .EXAMPLE
        PS C:\> Restart-VCFTask -id 7e1c2eee-3177-4e3b-84db-bfebc83f386a
        This example retries the task based on the task id
    #>

    Param (
        [Parameter (Mandatory=$true)]
            [ValidateNotNullOrEmpty()]
            [string]$id
    )

    Try {
        createHeader # Calls createHeader function to set Accept & Authorization
        checkVCFToken # Calls the CheckVCFToken function to validate the access token and refresh if necessary
        $uri = "https://$sddcManager/v1/tasks/$id"
        $response = Invoke-RestMethod -Method PATCH -URI $uri -headers $headers
    }
    Catch {
        ResponseException # Call ResponseException function to get error response from the exception
    }
}
Export-ModuleMember -Function Restart-VCFTask

#### End APIs for managing Tasks #####



######### Start APIs for managing Access and Refresh Token ##########

######### End APIs for managing Access and Refresh Token ##########



######### Start APIs for managing Upgradables ##########

Function Get-VCFUpgradable
{
    <#
        .SYNOPSIS
        Get the Upgradables

        .DESCRIPTION
        Fetches the list of Upgradables in the System. Only one Upgradable becomes AVAILABLE for Upgrade.
        The Upgradables provides information that can be use for Precheck API and also in the actual Upgrade API call.

        .EXAMPLE
        PS C:\> Get-VCFUpgradable
        This example shows how to retrieve the list of upgradables in the system
    #>

    Try {
        createHeader # Calls createHeader function to set Accept & Authorization
        checkVCFToken # Calls the CheckVCFToken function to validate the access token and refresh if necessary
        $uri = "https://$sddcManager/v1/system/upgradables"
        $response = Invoke-RestMethod -Method GET -URI $uri -ContentType application/json -headers $headers
        $response
    }
    Catch {
        ResponseException # Call ResponseException function to get error response from the exception
    }
}
Export-ModuleMember -Function Get-VCFUpgradable

######### End APIs for managing Upgradables ##########



######### Start APIs for managing Upgrades ##########

######### End APIs for managing Upgrades ##########



######### Start APIs for managing Users ##########

Function Get-VCFUser
{
    <#
        .SYNOPSIS
        Get all Users

        .DESCRIPTION
        The Get-VCFUser cmdlet gets a list of users in SDDC Manager

        .EXAMPLE
        PS C:\> Get-VCFUser
        This example list all users in SDDC Manager
    #>

    Try {
        createHeader # Calls createHeader function to set Accept & Authorization
        checkVCFToken # Calls the CheckVCFToken function to validate the access token and refresh if necessary
        $uri = "https://$sddcManager/v1/users"
        $response = Invoke-RestMethod -Method GET -URI $uri -headers $headers
        $response.elements
    }
    Catch {
        ResponseException # Call ResponseException function to get error response from the exception
    }
}
Export-ModuleMember -Function Get-VCFUser

Function New-VCFUser
{
    <#
        .SYNOPSIS
        Connects to the specified SDDC Manager and adds a new user.

        .DESCRIPTION
        The New-VCFUser cmdlet connects to the specified SDDC Manager and adds a new user with a specified role.

        .EXAMPLE
        PS C:\> New-VCFUser -user vcf-admin@rainpole.io -role ADMIN
        This example shows how to add a new user with a specified role
    #>

    Param (
        [Parameter (Mandatory=$true)]
            [ValidateNotNullOrEmpty()]
            [string]$user,
        [Parameter (Mandatory=$true)]
            [ValidateSet("ADMIN","OPERATOR")]
            [string]$role
    )

    createHeader # Calls createHeader function to set Accept & Authorization
    checkVCFToken # Calls the CheckVCFToken function to validate the access token and refresh if necessary
    $uri = "https://$sddcManager/v1/users"
    Try {
        #Get the Role ID
        $roleID = Get-VCFRole | Where-object {$_.name -eq $role} | Select-Object -ExpandProperty id
        $domain = $user.split('@')
        $body = '[ {
          "name" : "'+$user+'",
          "domain" : "'+$domain[1]+'",
          "type" : "USER",
          "role" : {
            "id" : "'+$roleID+'"
          }
        }]'
        $response = Invoke-RestMethod -Method POST -URI $uri -headers $headers -ContentType application/json -body $body
        $response
    }
    Catch {
        ResponseException # Call ResponseException function to get error response from the exception
    }
 }
Export-ModuleMember -Function New-VCFUser

Function New-VCFServiceUser
{
    <#
        .SYNOPSIS
        Connects to the specified SDDC Manager and adds a service user.

        .DESCRIPTION
        The New-VCFServiceUser cmdlet connects adds a service user.

        .EXAMPLE
        PS C:\> New-VCFServiceUser -user svc-user@rainpole.io -role ADMIN
        This example shows how to add a service user with role ADMIN
    #>

    Param (
        [Parameter (Mandatory=$true)]
            [ValidateNotNullOrEmpty()]
            [string]$user,
        [Parameter (Mandatory=$true)]
            [ValidateNotNullOrEmpty()]
            [string]$role
    )

    createHeader # Calls createHeader function to set Accept & Authorization
    checkVCFToken # Calls the CheckVCFToken function to validate the access token and refresh if necessary
    $uri = "https://$sddcManager/v1/users"
    Try {
        #Get the Role ID
        $roleID = Get-VCFRole | Where-object {$_.name -eq $role} | Select-Object -ExpandProperty id
        $body = '[ {
            "name" : "'+$user+'",
            "type" : "SERVICE",
            "role" : {
              "id" : "'+$roleID+'"
            }
        }]'
        $response = Invoke-RestMethod -Method POST -URI $uri -headers $headers -ContentType application/json -body $body
        $response
    }
    Catch {
        ResponseException # Call ResponseException function to get error response from the exception
    }
  }
Export-ModuleMember -Function New-VCFServiceUser

Function Get-VCFRole
{
    <#
        .SYNOPSIS
        Get all roles

        .DESCRIPTION
        The Get-VCFRole cmdlet gets a list of roles in SDDC Manager

        .EXAMPLE
        PS C:\> Get-VCFRole
        This example list all roles in SDDC Manager
    #>

    Try {
        createHeader # Calls createHeader function to set Accept & Authorization
        checkVCFToken # Calls the CheckVCFToken function to validate the access token and refresh if necessary
        $uri = "https://$sddcManager/v1/roles"
        $response = Invoke-RestMethod -Method GET -URI $uri -headers $headers
        $response.elements
    }
    Catch {
        ResponseException # Call ResponseException function to get error response from the exception
    }
}
Export-ModuleMember -Function Get-VCFRole

Function Get-VCFSsoDomain
{
    <#
        .SYNOPSIS
        Get all SSO domains

        .DESCRIPTION
        The Get-VCFSsoDomain cmdlet gets a list of Single Sign-On domains

        .EXAMPLE
        PS C:\> Get-VCFSsoDomain
        This example list all Single Sign-On domains
    #>

    Try {
        createHeader # Calls createHeader function to set Accept & Authorization
        checkVCFToken # Calls the CheckVCFToken function to validate the access token and refresh if necessary
        $uri = "https://$sddcManager/v1/sso-domains"
        $response = Invoke-RestMethod -Method GET -URI $uri -headers $headers
        $response.elements
    }
    Catch {
        ResponseException # Call ResponseException function to get error response from the exception
    }
}

#Export-ModuleMember -Function Get-VCFSsoDomain

######### End APIs for managing Users ##########



######### Start APIs for managing VCF Services ##########

Function Get-VCFService
{
    <#
        .SYNOPSIS
        Gets a list of running VCF Services

        .DESCRIPTION
        The Get-VCFService cmdlet retrieves the list of services running on the connected SDDC Manager

        .EXAMPLE
        PS C:\> Get-VCFService
        This example shows how to get the list of services running on the connected SDDC Manager

        .EXAMPLE
        PS C:\> Get-VCFService -id 4e416419-fb82-409c-ae37-32a60ba2cf88
        This example shows how to return the details for a specific service running on the connected SDDC Manager based on the ID
    #>

    Param (
        [Parameter (Mandatory=$false)]
            [ValidateNotNullOrEmpty()]
            [string]$id
    )

    Try {
        createHeader # Calls createHeader function to set Accept & Authorization
        checkVCFToken # Calls the CheckVCFToken function to validate the access token and refresh if necessary
        if ($PsBoundParameters.ContainsKey("id")) {
            $uri = "https://$sddcManager/v1/vcf-services/$id"
            $response = Invoke-RestMethod -Method GET -URI $uri -headers $headers
            $response
        }
        if (-not $PsBoundParameters.ContainsKey("id")) {
            $uri = "https://$sddcManager/v1/vcf-services"
            $response = Invoke-RestMethod -Method GET -URI $uri -headers $headers
            $response.elements
        }
    }
    Catch {
        ResponseException # Call ResponseException function to get error response from the exception
    }
}
Export-ModuleMember -Function Get-VCFService

######### End APIs for managing VCF Services ##########



######### Start APIs for managing Version Alias Configuration ##########

######### End APIs for managing Version Alias Configuration ##########



######### Start APIs for managing DNS & NTP Configuration ##########

######### End APIs for managing DNS & NTP Configuration ##########



######### Start APIs for managing vCenters ##########

Function Get-VCFvCenter
{
  <#
    .SYNOPSIS
    Gets a list of vCenter Servers

    .DESCRIPTION
    Retrieves a list of vCenter Servers managed by the connected SDDC Manager

    .EXAMPLE
    PS C:\> Get-VCFvCenter
    This example shows how to get the list of vCenter Servers managed by the connected SDDC Manager

    .EXAMPLE
    PS C:\> Get-VCFvCenter -id d189a789-dbf2-46c0-a2de-107cde9f7d24
    This example shows how to return the details for a specific vCenter Server managed by the connected SDDC Manager
    using its id

    .EXAMPLE
    PS C:\> Get-VCFvCenter -domain 1a6291f2-ed54-4088-910f-ead57b9f9902
    This example shows how to return the details off all vCenter Server managed by the connected SDDC Manager using
    its domainId

    .EXAMPLE
    PS C:\> Get-VCFvCenter | select fqdn
    This example shows how to get the list of vCenter Servers managed by the connected SDDC Manager but only return the fqdn
  #>

  Param (
		[Parameter (Mandatory=$false)]
      [ValidateNotNullOrEmpty()]
      [string]$id,
    [Parameter (Mandatory=$false)]
      [ValidateNotNullOrEmpty()]
      [string]$domainId
  )

  Try {
    createHeader # Calls createHeader function to set Accept & Authorization
    checkVCFToken # Calls the CheckVCFToken function to validate the access token and refresh if necessary
    if (-not $PsBoundParameters.ContainsKey("id") -and (-not $PsBoundParameters.ContainsKey("domainId"))) {
      $uri = "https://$sddcManager/v1/vcenters"
      $response = Invoke-RestMethod -Method GET -URI $uri -headers $headers
      $response.elements
    }
    if ($PsBoundParameters.ContainsKey("id")) {
      $uri = "https://$sddcManager/v1/vcenters/$id"
      $response = Invoke-RestMethod -Method GET -URI $uri -headers $headers
      $response
    }
    if ($PsBoundParameters.ContainsKey("domainId")) {
      $uri = "https://$sddcManager/v1/vcenters/?domain=$domainId"
      $response = Invoke-RestMethod -Method GET -URI $uri -headers $headers
      $response.elements
    }
  }
  Catch {
    ResponseException # Call ResponseException function to get error response from the exception
  }
}
Export-ModuleMember -Function Get-VCFvCenter

######### Start APIs for managing vCenters ##########



######### Start APIs for managing vRealize Suite Lifecycle Manager ##########

Function Get-VCFvRSLCM
{
    <#
        .SYNOPSIS
        Get the existing vRealize Suite Lifecycle Manager

        .DESCRIPTION
        The Get-VCFvRSLCM cmdlet gets the complete information about the existing vRealize Suite Lifecycle Manager.

        .EXAMPLE
        PS C:\> Get-VCFvRSLCM
        This example list all details concerning the vRealize Suite Lifecycle Manager
    #>

    Try {
        createHeader # Calls createHeader function to set Accept & Authorization
        checkVCFToken # Calls the CheckVCFToken function to validate the access token and refresh if necessary
        $uri = "https://$sddcManager/v1/vrslcm"
        $response = Invoke-RestMethod -Method GET -URI $uri -headers $headers
        $response
    }
    Catch {
        ResponseException # Call ResponseException function to get error response from the exception
    }
}
Export-ModuleMember -Function Get-VCFvRSLCM

Function Get-VCFvRSLCMEnvironment
{
    <#
        .SYNOPSIS
        Get vRealize Suite Lifecycle Manager environments

        .DESCRIPTION
        The Get-VCFvRSLCMEnvironment cmdlet gets all the vRealize products and the corresponding vRealize Suite Lifecycle Manager
        environments that are managed by VMware Cloud Foundation.

        .EXAMPLE
        PS C:\> Get-VCFvRSLCMEnvironment
        This example list all vRealize Suite Lifecycle Manager environments
    #>

    Try {
        createHeader # Calls createHeader function to set Accept & Authorization
        checkVCFToken # Calls the CheckVCFToken function to validate the access token and refresh if necessary
        $uri = "https://$sddcManager/v1/vrslcm/environments"
        $response = Invoke-RestMethod -Method GET -URI $uri -headers $headers
        $response
    }
    Catch {
        ResponseException # Call ResponseException function to get error response from the exception
    }
}
Export-ModuleMember -Function Get-VCFvRSLCMEnvironment

Function New-VCFvRSLCM
{
    <#
        .SYNOPSIS
        Deploy vRealize Suite Lifecycle Manager

        .DESCRIPTION
        The New-VCFvRSLCM cmdlet deploys vRealize Suite Lifecycle Manager to the specified network.

        .EXAMPLE
        PS C:\> New-VCFvRSLCM -json .\SampleJson\vRealize\New-vRSLCM.json
        This example deploys vRealize Suite Lifecycle Manager using a supplied json file
    #>

    Param (
        [Parameter (Mandatory=$true)]
            [ValidateNotNullOrEmpty()]
            [string]$json
    )

    if (!(Test-Path $json)) {
        Throw "JSON File Not Found"
    }
    else {
        Try {
          createHeader # Calls createHeader function to set Accept & Authorization
          checkVCFToken # Calls the CheckVCFToken function to validate the access token and refresh if necessary
            # Read the json file contents into the $ConfigJson variable
            $ConfigJson = (Get-Content -Raw $json)
            $uri = "https://$sddcManager/v1/vrslcms"
            $response = Invoke-RestMethod -Method POST -URI $uri -headers $headers -ContentType application/json -body $ConfigJson
            $response
        }
        Catch {
            # Call ResponseException function to get error response from the exception
            ResponseException
        }
    }
}
Export-ModuleMember -Function New-VCFvRSLCM

Function Remove-VCFvRSLCM
{
    <#
        .SYNOPSIS
        Remove a failed vRealize Suite Lifecycle Manager deployment

        .DESCRIPTION
        The Remove-VCFvRSLCM cmdlet removes a failed vRealize Suite Lifecycle Manager deployment. Not applicable
        to a successful vRealize Suite Lifecycle Manager deployment.

        .EXAMPLE
        PS C:\> Remove-VCFvRSLCM
        This example removes a failed vRealize Suite Lifecycle Manager deployment
    #>

    Try {
        createHeader # Call createHeader function to set Accept & Authorization
        checkVCFToken # Calls the CheckVCFToken function to validate the access token and refresh if necessary
        $uri = "https://$sddcManager/v1/vrslcm"
        $response = Invoke-RestMethod -Method DELETE -URI $uri -headers $headers
        $response
    }
    Catch {
        # Call ResponseException function to get error response from the exception
        ResponseException
    }
}
Export-ModuleMember -Function Remove-VCFvRSLCM

######### End APIs for managing vRealize Suite Lifecycle Manager ##########



######## Start APIs for managing Validations ########

Function Validate-CommissionHostSpec
{

    Param (
        [Parameter (Mandatory=$true)]
            [object]$json
    )

    createHeader # Calls createHeader function to set Accept & Authorization
    checkVCFToken # Calls the CheckVCFToken function to validate the access token and refresh if necessary
    $uri = "https://$sddcManager/v1/hosts/validations"
    Try {
        $response = Invoke-RestMethod -Method POST -URI $uri -ContentType application/json -headers $headers -body $json
        Return $response
    }
    Catch {
        ResponseException # Call ResponseException function to get error response from the exception
  }
}

Function Validate-WorkloadDomainSpec
{

	Param (
        [Parameter (Mandatory=$true)]
        [object]$json
    )

    createHeader # Calls createHeader function to set Accept & Authorization
    checkVCFToken # Calls the CheckVCFToken function to validate the access token and refresh if necessary
    $uri = "https://$sddcManager/v1/domains/validations"
    Try {
        $response = Invoke-RestMethod -Method POST -URI $uri -ContentType application/json -headers $headers -body $json
	   Return $response
	}
    Catch {
        ResponseException # Call ResponseException function to get error response from the exception
    }
}

Function Validate-VCFClusterSpec
{

	Param (
        [Parameter (Mandatory=$true)]
            [object]$json
    )

    createHeader # Calls createHeader function to set Accept & Authorization
    checkVCFToken # Calls the CheckVCFToken function to validate the access token and refresh if necessary
    $uri = "https://$sddcManager/v1/clusters/validations"
    Try {
        $response = Invoke-RestMethod -Method POST -URI $uri -ContentType application/json -headers $headers -body $json
	}
    Catch {
        ResponseException # Call ResponseException function to get error response from the exception
    }
    Return $response
}

Function Validate-VCFUpdateClusterSpec
{

	Param (
        [Parameter (Mandatory=$true)]
            [object]$clusterid,
		[Parameter (Mandatory=$true)]
        [object]$json
  )

    createHeader # Calls createHeader function to set Accept & Authorization
    checkVCFToken # Calls the CheckVCFToken function to validate the access token and refresh if necessary
    $uri = "https://$sddcManager/v1/clusters/$clusterid/validations"
    Try {
        $response = Invoke-RestMethod -Method POST -URI $uri -ContentType application/json -headers $headers -body $json
	}
    Catch {
        ResponseException # Call ResponseException function to get error response from the exception
    }
    Return $response
}

Function Validate-EdgeClusterSpec
{

	Param (
		[Parameter (Mandatory=$true)]
            [object]$json
    )

    createHeader # Calls createHeader function to set Accept & Authorization
    checkVCFToken # Calls the CheckVCFToken function to validate the access token and refresh if necessary
    $uri = "https://$sddcManager/v1/edge-clusters/validations"
    Try {
        $response = Invoke-RestMethod -Method POST -URI $uri -ContentType application/json -headers $headers -body $json
	}
    Catch {
        ResponseException # Call ResponseException function to get error response from the exception
    }
    Return $response
}

Function checkVCFToken
{
    $expiryDetails = Get-JWTDetail $accessToken
    if ($expiryDetails.timeToExpiry.Hours -eq 0 -and $expiryDetails.timeToExpiry.Minutes -lt 2) {
        Write-Host "API Access Token Expired. Requesting a new access token with current refresh token" -ForegroundColor Cyan
        $headers = @{"Accept" = "application/json"}
        $uri = "https://$sddcManager/v1/tokens/access-token/refresh"
        $response = Invoke-RestMethod -Method PATCH -Uri $uri -Headers $headers -body $refreshToken
        $Global:accessToken = $response
    }
}

Function Get-JWTDetail
{
    [cmdletbinding()]

    Param(
      [Parameter(Mandatory = $true, ValueFromPipeline = $true, Position = 0)]
        [string]$token
    )

    <#
        .SYNOPSIS
        Decode a JWT Access Token and convert to a PowerShell Object.
        JWT Access Token updated to include the JWT Signature (sig), JWT Token Expiry (expiryDateTime) and JWT Token time to expiry (timeToExpiry).
        Written by Darren Robinson
        https://blog.darrenjrobinson.com
        https://blog.darrenjrobinson.com/jwtdetails-powershell-module-for-decoding-jwt-access-tokens-with-readable-token-expiry-time/

        .DESCRIPTION
        Decode a JWT Access Token and convert to a PowerShell Object.
        JWT Access Token updated to include the JWT Signature (sig), JWT Token Expiry (expiryDateTime) and JWT Token time to expiry (timeToExpiry).

        .PARAMETER token
        The JWT Access Token to decode and udpate with expiry time and time to expiry

        .INPUTS
        Token from Pipeline

        .OUTPUTS
        PowerShell Object

        .SYNTAX
        Get-JWTDetail (accesstoken)

        .EXAMPLE
        PS> Get-JWTDetail ('eyJ0eXAiOi........XmN4GnWQAw7OwMA')
    #>


  if (!$token.Contains(".") -or !$token.StartsWith("eyJ")) { Write-Error "Invalid token" -ErrorAction Stop }

  # Token
  Foreach ($i in 0..1) {
      $data = $token.Split('.')[$i].Replace('-', '+').Replace('_', '/')
      Switch ($data.Length % 4) {
          0 { break }
          2 { $data += '==' }
          3 { $data += '=' }
      }
  }

  $decodedToken = [System.Text.Encoding]::UTF8.GetString([convert]::FromBase64String($data)) | ConvertFrom-Json
  Write-Verbose "JWT Token:"
  Write-Verbose $decodedToken

  # Signature
  Foreach ($i in 0..2) {
      $sig = $token.Split('.')[$i].Replace('-', '+').Replace('_', '/')
      Switch ($sig.Length % 4) {
          0 { break }
          2 { $sig += '==' }
          3 { $sig += '=' }
      }
  }
  Write-Verbose "JWT Signature:"
  Write-Verbose $sig
  $decodedToken | Add-Member -Type NoteProperty -Name "sig" -Value $sig

  # Convert Expiry time to PowerShell DateTime
  $orig = (Get-Date -Year 1970 -Month 1 -Day 1 -hour 0 -Minute 0 -Second 0 -Millisecond 0)
  $timeZone = Get-TimeZone
  $utcTime = $orig.AddSeconds($decodedToken.exp)
  $hoursOffset = $timeZone.GetUtcOffset($(Get-Date)).hours #Daylight saving needs to be calculated
  $localTime = $utcTime.AddHours($hoursOffset)     # Return local time,
  $decodedToken | Add-Member -Type NoteProperty -Name "expiryDateTime" -Value $localTime

  # Time to Expiry
  $timeToExpiry = ($localTime - (get-date))
  $decodedToken | Add-Member -Type NoteProperty -Name "timeToExpiry" -Value $timeToExpiry

  Return $decodedToken
}

######## End APIs for managing Validations ########



######### Start SoS Operations ##########

Function Invoke-VCFCommand
{
    <#
        .SYNOPSIS
        Connects to the specified SDDC Manager using SSH and invoke SSH commands (SoS)

        .DESCRIPTION
        The Invoke-VCFCommand cmdlet connects to the specified SDDC Manager via SSH using vcf user and subsequently
        execute elevated SOS commands using the root account. Both vcf and root password are mandatory parameters.
        If passwords are not passed as parameters it will prompt for them.

        .EXAMPLE
        PS C:\> Invoke-VCFCommand -vcfpassword VMware1! -rootPassword VMware1! -sosOption general-health
        This example will execute and display the output of "/opt/vmware/sddc-support/sos --general-health"

        .EXAMPLE
        PS C:\> Invoke-VCFCommand -sosOption general-health
        This example will ask for vcf and root password to the user and then execute and display the output of "/opt/vmware/sddc-support/sos --general-health"
    #>

    Param (
        [Parameter (Mandatory=$false)]
            [ValidateNotNullOrEmpty()]
            [String] $vcfPassword,
        [Parameter (Mandatory=$false)]
            [ValidateNotNullOrEmpty()]
            [String] $rootPassword,
        [Parameter (Mandatory=$true)]
            [ValidateSet("general-health","compute-health","ntp-health","password-health","get-vcf-summary","get-inventory-info","get-host-ips","get-vcf-services-summary")]
            [String] $sosOption
    )

    $poshSSH = Resolve-PSModule -moduleName "Posh-SSH" # POSH module is required, if not present skipping
    if ($poshSSH -eq "ALREADY_IMPORTED" -or $poshSSH -eq "IMPORTED" -or $poshSSH -eq "INSTALLED_IMPORTED") {
        # Expected sudo prompt from SDDC Manager for elevated commands
        $sudoPrompt = "[sudo] password for vcf"
        # validate if the SDDC Manager vcf password parameter is passed, if not prompt the user and then build vcfCreds PSCredential object
        if ( -not $PsBoundParameters.ContainsKey("vcfPassword") ) {
            Write-Host "Please provide the SDDC Manager vcf user password:" -ForegroundColor Green
            $vcfSecuredPassword = Read-Host -AsSecureString
            $vcfCred = New-Object System.Management.Automation.PSCredential ('vcf', $vcfSecuredPassword)
        }
        else {
            # Convert the clear text input password to secure string
            $vcfSecuredPassword = ConvertTo-SecureString $vcfPassword -AsPlainText -Force
            # build credential object
            $vcfCred = New-Object System.Management.Automation.PSCredential ('vcf', $vcfSecuredPassword)
        }
        # validate if the SDDC Manager root password parameter is passed, if not prompt the user and then build rootCreds PSCredential object
    if ( -not $PsBoundParameters.ContainsKey("rootPassword") ) {
        Write-Host "Please provide the root credential to execute elevated commands in SDDC Manager:" -ForegroundColor Green
        $rootSecuredPassword = Read-Host -AsSecureString
        $rootCred = New-Object System.Management.Automation.PSCredential ('root', $rootSecuredPassword)
    }
    else {
        # Convert the clear text input password to secure string
        $rootSecuredPassword = ConvertTo-SecureString $rootPassword -AsPlainText -Force
        # build credential object
        $rootCred = New-Object System.Management.Automation.PSCredential ('root', $rootSecuredPassword)
    }
    # depending on the SoS command there will be a different pattern to match at the end of the ssh stream output
    switch ($sosOption) {
    "general-health"        { $sosEndMessage = "For detailed report" }
    "compute-health"        { $sosEndMessage = "Health Check completed" }
    "ntp-health"            { $sosEndMessage = "For detailed report" }
    "password-health"       { $sosEndMessage = "completed"  }
    "get-inventory-info"    { $sosEndMessage = "Health Check completed" }
    "get-vcf-summary"       { $sosEndMessage = "SOLUTIONS_MANAGER" }
    "get-host-ips"          { $sosEndMessage = "Health Check completed" }
    "get-vcf-services-summary" { $sosEndMessage = "VCF SDDC Manager Uptime" }
    }

    # Create SSH session to SDDC Manager using vcf user (can't ssh as root by default)
    Try {
        $sessionSSH = New-SSHSession -Computer $sddcManager -Credential $vcfCred -AcceptKey
    }
    Catch {
        ResponseException # Call ResponseException function to get error response from the exception
    }
    if ($sessionSSH.Connected -eq "True") {
        $stream = $SessionSSH.Session.CreateShellStream("PS-SSH", 0, 0, 0, 0, 1000)
        # build the SOS command to run
        $sshCommand = "sudo /opt/vmware/sddc-support/sos " + "--" + $sosOption
        # Invoke the SSH stream command
        $outInvoke = Invoke-SSHStreamExpectSecureAction -ShellStream $stream -Command $sshCommand -ExpectString $sudoPrompt -SecureAction $rootCred.Password
        if ($outInvoke) {
            Write-Host ""
            Write-Host "Executing the remote SoS command, output will display when the the run is completed. This might take a while, please wait..."
            Write-Host ""
            $stream.Expect($sosEndMessage)
        }
        # distroy the connection previously established
        Remove-SSHSession -SessionId $sessionSSH.SessionId | Out-Null
        }
    }
    else {
        Write-Host ""
        Write-Host "PowerShell Module Posh-SSH staus is: $poshSSH. Posh-SSH is required to execute this cmdlet, please install the module and try again." -ForegroundColor Yellow
        Write-Host ""
    }
}
Export-ModuleMember -Function Invoke-VCFCommand

######### End SoS Operations ##########



######### Start Utility Functions (not exported) ##########

Function ResponseException
{
    #Get response from the exception
    $response = $_.exception.response
    if ($response) {
        Write-Host ""
        Write-Host "Something went wrong, please review the error message" -ForegroundColor Red -BackgroundColor Black
        Write-Host ""
        $responseStream = $_.exception.response.GetResponseStream()
        $reader = New-Object system.io.streamreader($responseStream)
        $responseBody = $reader.readtoend()
        $ErrorString = "Exception occured calling invoke-restmethod. $($response.StatusCode.value__) : $($response.StatusDescription) : Response Body: $($responseBody)"
        Throw $ErrorString
        Write-Host ""
    }
    else {
        Throw $_
    }
}

<<<<<<< HEAD
=======
Function CheckVCFVersion
{
    $vcfManager = Get-VCFManager
    if (($vcfManager.version.Substring(0,3) -ne "3.9") -and ($vcfManager.version.Substring(0,3) -ne "4.0")) {
        Write-Host ""
        Write-Host "This cmdlet is only supported in VCF 3.9 or later" -ForegroundColor Magenta
        Write-Host ""
        Break
    }
}

>>>>>>> 99cb2070
Function createHeader
{
    $Global:headers = @{"Accept" = "application/json"}
    $Global:headers.Add("Authorization", "Bearer $accessToken")
}

Function createBasicAuthHeader
{
    $Global:headers = @{"Accept" = "application/json"}
    $Global:headers.Add("Authorization", "Basic $base64AuthInfo")
}

Function Resolve-PSModule
{
    <#
        .SYNOPSIS
        Check for a PowerShell module presence, if not there try to import/install it.

        .DESCRIPTION
        This function is not exported. The idea is to use the return searchResult from the caller function to establish
        if we can proceed to the next step where the module will be required (developed to check on Posh-SSH).
        Logic:
        - Check if module is imported into the current session
        - If module is not imported, check if available on disk and try to import
        - If module is not imported & not available on disk, try PSGallery then install and import
        - If module is not imported, not available and not in online gallery then abort

        Informing user only if the module needs importing/installing. If the module is already present nothing will be displayed.

        .EXAMPLE
        PS C:\> $poshSSH = Resolve-PSModule -moduleName "Posh-SSH"
        This example will check if the current PS module session has Posh-SSH installed, if not will try to install it
    #>

    Param (
        [Parameter (Mandatory=$true)]
            [ValidateNotNullOrEmpty()]
            [string]$moduleName
    )

    # check if module is imported into the current session
    if (Get-Module -Name $moduleName) {
        $searchResult = "ALREADY_IMPORTED"
    }
    else {
        # If module is not imported, check if available on disk and try to import
        if (Get-Module -ListAvailable | Where-Object {$_.Name -eq $moduleName}) {
            Try {
                Write-Host ""
                Write-Host "Module $moduleName not loaded, importing now please wait..."
                Import-Module $moduleName
                Write-Host "Module $moduleName imported successfully."
                $searchResult = "IMPORTED"
            }
            Catch {
                $searchResult = "IMPORT_FAILED"
            }
        }
        else {
            # If module is not imported & not available on disk, try PSGallery then install and import
            if (Find-Module -Name $moduleName | Where-Object {$_.Name -eq $moduleName}) {
                Try {
                    Write-Host ""
                    Write-Host "Module $moduleName was missing, installing now please wait..."
                    Install-Module -Name $moduleName -Force -Scope CurrentUser
                    Write-Host "Importing module $moduleName, please wait..."
                    Import-Module $moduleName
                    Write-Host "Module $moduleName installed and imported"
                    $searchResult = "INSTALLED_IMPORTED"
                }
                Catch {
                    $searchResult = "INSTALLIMPORT_FAILED"
                }
            }
            else {
                # If module is not imported, not available and not in online gallery then abort
                $searchResult = "NOTAVAILABLE"
            }
        }
    }
    Return $searchResult
}

Function validateJsonInput
{
    if (!(Test-Path $json)) {
        Throw "JSON file provided not found, please try again"
    }
    else {
        $Global:ConfigJson = (Get-Content -Raw $json) # Read the json file contents into the $ConfigJson variable
    }
}

######### End Utility Functions (not exported) ##########<|MERGE_RESOLUTION|>--- conflicted
+++ resolved
@@ -4300,20 +4300,6 @@
     }
 }
 
-<<<<<<< HEAD
-=======
-Function CheckVCFVersion
-{
-    $vcfManager = Get-VCFManager
-    if (($vcfManager.version.Substring(0,3) -ne "3.9") -and ($vcfManager.version.Substring(0,3) -ne "4.0")) {
-        Write-Host ""
-        Write-Host "This cmdlet is only supported in VCF 3.9 or later" -ForegroundColor Magenta
-        Write-Host ""
-        Break
-    }
-}
-
->>>>>>> 99cb2070
 Function createHeader
 {
     $Global:headers = @{"Accept" = "application/json"}
